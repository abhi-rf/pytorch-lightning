--- conflicted
+++ resolved
@@ -614,13 +614,8 @@
         dict(name="Callback.on_init_start", args=(trainer,)),
         dict(name="Callback.on_init_end", args=(trainer,)),
     ]
-<<<<<<< HEAD
-    trainer.fit(model)
-
-=======
 
     trainer.fit(model, ckpt_path=best_model_path)
->>>>>>> 4a05fc65
     loaded_ckpt = {
         "callbacks": ANY,
         "epoch": 0,
@@ -631,12 +626,7 @@
         "state_dict": ANY,
         "loops": ANY,
     }
-<<<<<<< HEAD
-    saved_checkpoint = {**loaded_ckpt, "global_step": train_batches + 1}
-
-=======
     saved_ckpt = {**loaded_ckpt, "global_step": steps_after_reload}
->>>>>>> 4a05fc65
     expected = [
         dict(name="Callback.on_init_start", args=(trainer,)),
         dict(name="Callback.on_init_end", args=(trainer,)),
@@ -646,10 +636,7 @@
         dict(name="Callback.setup", args=(trainer, model), kwargs=dict(stage="fit")),
         dict(name="setup", kwargs=dict(stage="fit")),
         dict(name="on_load_checkpoint", args=(loaded_ckpt,)),
-<<<<<<< HEAD
-=======
         dict(name="Callback.on_load_checkpoint", args=(trainer, model, {"foo": True})),
->>>>>>> 4a05fc65
         dict(name="configure_sharded_model"),
         dict(name="Callback.on_configure_sharded_model", args=(trainer, model)),
         dict(name="configure_optimizers"),
@@ -671,21 +658,12 @@
         dict(name="on_epoch_start"),
         dict(name="Callback.on_train_epoch_start", args=(trainer, model)),
         dict(name="on_train_epoch_start"),
-<<<<<<< HEAD
-        *model._train_batch(trainer, model, train_batches),
-        dict(name="training_epoch_end", args=([dict(loss=ANY)] * train_batches,)),
-        dict(name="Callback.on_train_epoch_end", args=(trainer, model, [dict(loss=ANY)] * train_batches)),
-        dict(name="Callback.on_save_checkpoint", args=(trainer, model, saved_checkpoint)),
-        dict(name="on_save_checkpoint", args=(saved_checkpoint,)),
-        dict(name="on_train_epoch_end", args=([dict(loss=ANY)] * train_batches,)),
-=======
         *model._train_batch(trainer, model, steps_after_reload, current_batch=1),
         dict(name="training_epoch_end", args=([dict(loss=ANY)] * train_batches,)),
         dict(name="Callback.on_train_epoch_end", args=(trainer, model)),
         dict(name="Callback.on_save_checkpoint", args=(trainer, model, saved_ckpt)),
         dict(name="on_save_checkpoint", args=(saved_ckpt,)),
         dict(name="on_train_epoch_end"),
->>>>>>> 4a05fc65
         dict(name="Callback.on_epoch_end", args=(trainer, model)),
         dict(name="on_epoch_end"),
         dict(name="Callback.on_train_end", args=(trainer, model)),
@@ -894,25 +872,7 @@
         dict(name="val_dataloader"),
         dict(name="train_dataloader"),
         dict(name="val_dataloader"),
-<<<<<<< HEAD
-        *batch_transfer * batches,
-        dict(
-            name="on_save_checkpoint",
-            args=(
-                {
-                    "callbacks": ANY,
-                    "epoch": 0,
-                    "global_step": batches,
-                    "lr_schedulers": ANY,
-                    "optimizer_states": ANY,
-                    "pytorch-lightning_version": __version__,
-                    "state_dict": ANY,
-                },
-            ),
-        ),
-=======
         dict(name="on_save_checkpoint", args=(ANY,)),
->>>>>>> 4a05fc65
         dict(name="teardown", kwargs=dict(stage="fit")),
     ]
     assert called == expected
