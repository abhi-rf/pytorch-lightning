--- conflicted
+++ resolved
@@ -28,250 +28,8 @@
 from tests.helpers.runif import RunIf
 
 
-<<<<<<< HEAD
-def decorator_with_arguments(fx_name: str = '', hook_fx_name: str = None) -> Callable:
-
-    def decorator(func: Callable) -> Callable:
-
-        def wrapper(self, *args, **kwargs) -> Any:
-            # Set information
-            self._current_fx_name = fx_name
-            self._current_hook_fx_name = hook_fx_name
-            self._results = Result()
-
-            result = func(self, *args, **kwargs)
-
-            # cache metrics
-            self.trainer.logger_connector.cache_logged_metrics()
-            return result
-
-        return wrapper
-
-    return decorator
-
-
-def test__logger_connector__epoch_result_store__train(tmpdir):
-    """
-    Tests that LoggerConnector will properly capture logged information
-    and reduce them
-    """
-
-    class TestModel(BoringModel):
-
-        train_losses = []
-
-        @decorator_with_arguments(fx_name="training_step")
-        def training_step(self, batch, batch_idx):
-            output = self.layer(batch)
-            loss = self.loss(batch, output)
-
-            self.train_losses.append(loss)
-
-            self.log("train_loss", loss, on_step=True, on_epoch=True)
-
-            return {"loss": loss}
-
-        def training_step_end(self, *_):
-            self.train_results = deepcopy(self.trainer.logger_connector.cached_results)
-
-    model = TestModel()
-    model.training_epoch_end = None
-    model.val_dataloader = None
-
-    trainer = Trainer(
-        default_root_dir=tmpdir,
-        limit_train_batches=2,
-        limit_val_batches=4,
-        max_epochs=1,
-        log_every_n_steps=1,
-        weights_summary=None,
-    )
-    trainer.fit(model)
-
-    train_results = model.train_results
-
-    assert len(train_results(fx_name="training_step", dl_idx=0, opt_idx=0)) == 2
-    generated = train_results(fx_name="training_step", dl_idx=0, opt_idx=0, batch_idx=0, split_idx=0)["train_loss"]
-    assert generated == model.train_losses[0]
-    generated = train_results(fx_name="training_step", dl_idx=0, opt_idx=0, batch_idx=1, split_idx=0)["train_loss"]
-    assert generated == model.train_losses[1]
-
-    assert train_results.has_reduced is not True
-
-    train_results.has_batch_loop_finished = True
-
-    assert train_results.has_reduced is True
-
-    generated = train_results(fx_name="training_step", dl_idx=0, opt_idx=0, reduced=True)['train_loss_epoch'].item()
-    excepted = torch.stack(model.train_losses).mean().item()
-    assert generated == excepted
-
-
-def test__logger_connector__epoch_result_store__train__tbptt(tmpdir):
-    """
-    Tests that LoggerConnector will properly capture logged information with ttbt
-    and reduce them
-    """
-    truncated_bptt_steps = 2
-    sequence_size = 30
-    batch_size = 30
-
-    x_seq = torch.rand(batch_size, sequence_size, 1)
-    y_seq_list = torch.rand(batch_size, sequence_size, 1).tolist()
-
-    class MockSeq2SeqDataset(torch.utils.data.Dataset):
-
-        def __getitem__(self, i):
-            return x_seq, y_seq_list
-
-        def __len__(self):
-            return 1
-
-    class TestModel(BoringModel):
-
-        train_losses = []
-
-        def __init__(self):
-            super().__init__()
-            self.test_hidden = None
-            self.layer = torch.nn.Linear(2, 2)
-
-        @decorator_with_arguments(fx_name="training_step")
-        def training_step(self, batch, batch_idx, hiddens):
-            assert hiddens == self.test_hidden, "Hidden state not persistent between tbptt steps"
-            self.test_hidden = torch.rand(1)
-
-            x_tensor, y_list = batch
-            assert x_tensor.shape[1] == truncated_bptt_steps, "tbptt split Tensor failed"
-
-            y_tensor = torch.tensor(y_list, dtype=x_tensor.dtype)
-            assert y_tensor.shape[1] == truncated_bptt_steps, "tbptt split list failed"
-
-            pred = self(x_tensor.view(batch_size, truncated_bptt_steps))
-            loss = torch.nn.functional.mse_loss(pred, y_tensor.view(batch_size, truncated_bptt_steps))
-
-            self.train_losses.append(loss)
-
-            self.log('a', loss, on_epoch=True)
-
-            return {'loss': loss, 'hiddens': self.test_hidden}
-
-        def on_train_epoch_start(self) -> None:
-            self.test_hidden = None
-
-        def train_dataloader(self):
-            return torch.utils.data.DataLoader(
-                dataset=MockSeq2SeqDataset(),
-                batch_size=batch_size,
-                shuffle=False,
-                sampler=None,
-            )
-
-        def training_step_end(self, training_step_output):
-            self.train_results = deepcopy(self.trainer.logger_connector.cached_results)
-            # must return
-            return training_step_output
-
-    model = TestModel()
-    model.training_epoch_end = None
-    model.example_input_array = torch.randn(5, truncated_bptt_steps)
-
-    trainer = Trainer(
-        default_root_dir=tmpdir,
-        limit_train_batches=10,
-        limit_val_batches=0,
-        truncated_bptt_steps=truncated_bptt_steps,
-        max_epochs=1,
-        log_every_n_steps=1,
-        weights_summary=None,
-    )
-    trainer.fit(model)
-
-    train_results = model.train_results
-
-    generated = train_results(fx_name="training_step", dl_idx=0, opt_idx=0, batch_idx=0)
-    assert len(generated) == len(model.train_losses)
-
-    # assert reduction didn't happen yet
-    assert train_results.has_reduced is False
-
-    # Launch reduction
-    train_results.has_batch_loop_finished = True
-
-    # assert reduction did happen
-    assert train_results.has_reduced is True
-
-    generated = train_results(fx_name="training_step", dl_idx=0, opt_idx=0, reduced=True)['a_epoch'].item()
-    assert generated == torch.stack(model.train_losses).mean().item()
-
-
-@pytest.mark.parametrize('num_dataloaders', [1, 2])
-def test__logger_connector__epoch_result_store__test_multi_dataloaders(tmpdir, num_dataloaders):
-    """
-    Tests that LoggerConnector will properly capture logged information in multi dataloaders scenario
-    """
-
-    class TestModel(BoringModel):
-        test_losses = {dl_idx: [] for dl_idx in range(num_dataloaders)}
-
-        @decorator_with_arguments(fx_name="test_step")
-        def test_step(self, batch, batch_idx, dl_idx=0):
-            output = self.layer(batch)
-            loss = self.loss(batch, output)
-            self.test_losses[dl_idx].append(loss)
-            self.log("test_loss", loss, on_step=True, on_epoch=True)
-            return {"test_loss": loss}
-
-        def on_test_batch_end(self, *args, **kwargs):
-            # save objects as it will be reset at the end of epoch.
-            self.batch_results = deepcopy(self.trainer.logger_connector.cached_results)
-
-        def on_test_epoch_end(self):
-            # save objects as it will be reset at the end of epoch.
-            self.reduce_results = deepcopy(self.trainer.logger_connector.cached_results)
-
-        def test_dataloader(self):
-            return [super().test_dataloader()] * num_dataloaders
-
-    model = TestModel()
-    model.test_epoch_end = None
-    limit_test_batches = 4
-
-    trainer = Trainer(
-        default_root_dir=tmpdir,
-        limit_train_batches=0,
-        limit_val_batches=0,
-        limit_test_batches=limit_test_batches,
-        max_epochs=1,
-        log_every_n_steps=1,
-        weights_summary=None,
-    )
-    trainer.test(model)
-
-    test_results = model.batch_results
-
-    generated = test_results(fx_name="test_step")
-    assert len(generated) == num_dataloaders
-
-    for dl_idx in range(num_dataloaders):
-        generated = test_results(fx_name="test_step", dl_idx=dl_idx)
-        assert len(generated) == limit_test_batches
-
-    test_results = model.reduce_results
-
-    for dl_idx in range(num_dataloaders):
-        expected = torch.stack(model.test_losses[dl_idx]).mean()
-        generated = test_results(fx_name="test_step", dl_idx=dl_idx, reduced=True)["test_loss_epoch"]
-        torch.testing.assert_allclose(generated, expected)
-
-
-def test_call_back_validator(tmpdir):
-
-    funcs_name = sorted([f for f in dir(Callback) if not f.startswith('_') and callable(getattr(Callback, f))])
-=======
 def test_fx_validator(tmpdir):
     funcs_name = sorted([f for f in dir(Callback) if not f.startswith('_')])
->>>>>>> 52526c20
 
     callbacks_func = [
         'on_before_backward',
