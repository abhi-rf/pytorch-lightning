# Changelog

All notable changes to this project will be documented in this file.

The format is based on [Keep a Changelog](http://keepachangelog.com/en/1.0.0/).


## [1.6.0] - 2022-MM-DD

### Added

- Added a flag `SLURMEnvironment(auto_requeue=True|False)` to control whether Lightning handles the requeuing ([#10601](https://github.com/PyTorchLightning/pytorch-lightning/issues/10601))


- Fault Tolerant Manual
<<<<<<< HEAD
    * Add `_SupportsStateDict` protocol to detect if classes are stateful ([#10646](https://github.com/PyTorchLightning/pytorch-lightning/issues/10646))
    * Add `_FaultTolerantMode` enum used to track different supported fault tolerant modes ([#10645](https://github.com/PyTorchLightning/pytorch-lightning/issues/10645))
=======
    * Add a `_rotate_worker_indices` utility to reload the state according the latest worker ([#10647](https://github.com/PyTorchLightning/pytorch-lightning/issues/10647))
>>>>>>> 289764ad


-


-


-

### Changed

- Raised exception in `init_dist_connection()` when torch distibuted is not available ([#10418](https://github.com/PyTorchLightning/pytorch-lightning/issues/10418))


- The `monitor` argument in the `EarlyStopping` callback is no longer optional ([#10328](https://github.com/PyTorchLightning/pytorch-lightning/pull/10328))


- Do not fail if batch size could not be inferred for logging when using DeepSpeed ([#10438](https://github.com/PyTorchLightning/pytorch-lightning/issues/10438))


- Raised `MisconfigurationException` when `enable_progress_bar=False` and a progress bar instance has been passed in the callback list ([#10520](https://github.com/PyTorchLightning/pytorch-lightning/issues/10520))


- Moved `trainer.connectors.env_vars_connector._defaults_from_env_vars` to `utilities.argsparse._defaults_from_env_vars` ([#10501](https://github.com/PyTorchLightning/pytorch-lightning/pull/10501))


- Changes in `LightningCLI` required for the new major release of jsonargparse v4.0.0 ([#10426](https://github.com/PyTorchLightning/pytorch-lightning/pull/10426))


- Renamed `refresh_rate_per_second` parameter to `referesh_rate` for `RichProgressBar` signature ([#10497](https://github.com/PyTorchLightning/pytorch-lightning/pull/10497))


- Moved ownership of the `PrecisionPlugin` into `TrainingTypePlugin` and updated all references ([#10570](https://github.com/PyTorchLightning/pytorch-lightning/pull/10570))


- Raised an error if the `batch_size` cannot be inferred from the current batch if it contained a string or was a custom batch object ([#10541](https://github.com/PyTorchLightning/pytorch-lightning/pull/10541))


-


-


-

### Deprecated

- Deprecated `ClusterEnvironment.master_{address,port}` in favor of `ClusterEnvironment.main_{address,port}` ([#10103](https://github.com/PyTorchLightning/pytorch-lightning/issues/10103))


- Deprecated `DistributedType` in favor of `_StrategyType` ([#10505](https://github.com/PyTorchLightning/pytorch-lightning/pull/10505))


- Deprecated the `precision_plugin` constructor argument from `Accelerator` ([#10570](https://github.com/PyTorchLightning/pytorch-lightning/pull/10570))


- Deprecated the property `Trainer.slurm_job_id` in favor of the new `SLURMEnvironment.job_id()` method ([#10622](https://github.com/PyTorchLightning/pytorch-lightning/pull/10622))


-

### Removed

- Removed deprecated parameter `method` in `pytorch_lightning.utilities.model_helpers.is_overridden` ([#10507](https://github.com/PyTorchLightning/pytorch-lightning/pull/10507))


- Remove deprecated method `ClusterEnvironment.creates_children` ([#10339](https://github.com/PyTorchLightning/pytorch-lightning/issues/10339))


- Removed deprecated `TrainerModelHooksMixin.is_function_implemented` and `TrainerModelHooksMixin.has_arg` ([#10322](https://github.com/PyTorchLightning/pytorch-lightning/pull/10322))


- Removed deprecated `pytorch_lightning.utilities.device_dtype_mixin.DeviceDtypeModuleMixin` in favor of `pytorch_lightning.core.mixins.device_dtype_mixin.DeviceDtypeModuleMixin` ([#10442](https://github.com/PyTorchLightning/pytorch-lightning/pull/10442))


- Removed deprecated `LightningModule.loaded_optimizer_states_dict` property ([#10346](https://github.com/PyTorchLightning/pytorch-lightning/pull/10346))


- Removed deprecated `Trainer.fit(train_dataloader=)`, `Trainer.validate(val_dataloaders=)`, and `Trainer.test(test_dataloader=)` ([#10325](https://github.com/PyTorchLightning/pytorch-lightning/pull/10325))


- Removed deprecated `has_prepared_data`, `has_setup_fit`, `has_setup_validate`, `has_setup_test`, `has_setup_predict`, `has_teardown_fit`, `has_teardown_validate`, `has_teardown_test` and `has_teardown_predict` datamodule lifecycle properties  ([#10350](https://github.com/PyTorchLightning/pytorch-lightning/pull/10350))


- Removed deprecated `every_n_val_epochs` parameter of ModelCheckpoint ([#10366](https://github.com/PyTorchLightning/pytorch-lightning/pull/10366))


- Removed deprecated `import pytorch_lightning.profiler.profilers` in favor of `import pytorch_lightning.profiler` ([#10443](https://github.com/PyTorchLightning/pytorch-lightning/pull/10443))


- Removed deprecated property `configure_slurm_dpp` from accelerator connector ([#10370](https://github.com/PyTorchLightning/pytorch-lightning/pull/10370))


- Removed deprecated arguments `num_nodes` and `sync_batchnorm` from `DDPPlugin`, `DDPSpawnPlugin`, `DeepSpeedPlugin` ([#10357](https://github.com/PyTorchLightning/pytorch-lightning/pull/10357))


- Removed deprecated property `is_slurm_managing_tasks` from AcceleratorConnector ([#10353](https://github.com/PyTorchLightning/pytorch-lightning/pull/10353))


- Removed deprecated `LightningModule.log(tbptt_reduce_fx, tbptt_reduce_token, sync_dist_op)` ([#10423](https://github.com/PyTorchLightning/pytorch-lightning/pull/10423))


- Removed deprecated `Plugin.task_idx` ([#10441](https://github.com/PyTorchLightning/pytorch-lightning/pull/10441))


- Removed PyTorch 1.6 support ([#10367](https://github.com/PyTorchLightning/pytorch-lightning/pull/10367))


- Removed deprecated method `master_params` from PrecisionPlugin ([#10372](https://github.com/PyTorchLightning/pytorch-lightning/pull/10372))


- Removed the automatic detachment of "extras" returned from `training_step`. For example, `return {'loss': ..., 'foo': foo.detach()}` will now be necessary if `foo` has gradients which you do not want to store ([#10424](https://github.com/PyTorchLightning/pytorch-lightning/pull/10424))


- Removed deprecated passthrough methods and properties from `Accelerator` base class:
  * ([#10403](https://github.com/PyTorchLightning/pytorch-lightning/pull/10403))
  * ([#10448](https://github.com/PyTorchLightning/pytorch-lightning/pull/10448))

- Removed deprecated signature for `transfer_batch_to_device` hook. The new argument `dataloader_idx` is now required ([#10480](https://github.com/PyTorchLightning/pytorch-lightning/pull/10480))


- Removed deprecated `utilities.distributed.rank_zero_{warn/deprecation}` ([#10451](https://github.com/PyTorchLightning/pytorch-lightning/pull/10451))


- Removed deprecated `mode` argument from `ModelSummary` class ([#10449](https://github.com/PyTorchLightning/pytorch-lightning/pull/10449))


- Removed deprecated `Trainer.train_loop` property in favor of `Trainer.fit_loop` ([#10482](https://github.com/PyTorchLightning/pytorch-lightning/pull/10482))


- Removed deprecated `Trainer.train_loop` property in favor of `Trainer.fit_loop` ([#10482](https://github.com/PyTorchLightning/pytorch-lightning/pull/10482))


- Removed deprecated `disable_validation` property from Trainer ([#10450](https://github.com/PyTorchLightning/pytorch-lightning/pull/10450))


- Removed deprecated `CheckpointConnector.hpc_load` property in favor of `CheckpointConnector.restore` ([#10525](https://github.com/PyTorchLightning/pytorch-lightning/pull/10525))


- Removed deprecated `reload_dataloaders_every_epoch` from `Trainer` in favour of `reload_dataloaders_every_n_epochs` ([#10481](https://github.com/PyTorchLightning/pytorch-lightning/pull/10481))


- Removed the `precision_plugin` attribute from `Accelerator` in favor of its equivalent attribute `precision_plugin` in the `TrainingTypePlugin` ([#10570](https://github.com/PyTorchLightning/pytorch-lightning/pull/10570))

### Fixed

- When a tensor is logged with `self.log`, run its computation with the same `dtype` ([#10076](https://github.com/PyTorchLightning/pytorch-lightning/pull/10076))


- Fixed `ShardedTensor` state dict hook registration to check if torch distributed is available ([#10621](https://github.com/PyTorchLightning/pytorch-lightning/pull/10621))


- Fixed LigtningLite `_wrap_init` popping unexisting keys from DataLoader signature parameters  ([#10613](https://github.com/PyTorchLightning/pytorch-lightning/pull/10613))


- Fixed signals being registered within threads ([#10610](https://github.com/PyTorchLightning/pytorch-lightning/pull/10610))


- Fixed an issue that caused Lightning to extract the batch size even though it was set by the user in `LightningModule.log` ([#10408](https://github.com/PyTorchLightning/pytorch-lightning/pull/10408))


- Fixed `Trainer(move_metrics_to_cpu=True)` not moving the evaluation logged results to CPU ([#10631](https://github.com/PyTorchLightning/pytorch-lightning/pull/10631))


- Fixed the `{validation,test}_step` outputs getting moved to CPU with `Trainer(move_metrics_to_cpu=True)` ([#10631](https://github.com/PyTorchLightning/pytorch-lightning/pull/10631))



## [1.5.2] - 2021-11-16

### Fixed

- Fixed `CombinedLoader` and `max_size_cycle` didn't receive a `DistributedSampler` ([#10374](https://github.com/PyTorchLightning/pytorch-lightning/issues/10374))
- Fixed an issue where class or init-only variables of dataclasses were passed to the dataclass constructor in `utilities.apply_to_collection` ([#9702](https://github.com/PyTorchLightning/pytorch-lightning/issues/9702))
- Fixed `isinstance` not working with `init_meta_context`, materialized model not being moved to the device ([#10493](https://github.com/PyTorchLightning/metrics/pull/10493))
- Fixed an issue that prevented the Trainer to shutdown workers when execution is interrupted due to failure([#10463](https://github.com/PyTorchLightning/pytorch-lightning/issues/10463))
- Squeeze the early stopping monitor to remove empty tensor dimensions ([#10461](https://github.com/PyTorchLightning/pytorch-lightning/issues/10461))
- Fixed sampler replacement logic with `overfit_batches` to only replace the sample when `SequentialSampler` is not used ([#10486](https://github.com/PyTorchLightning/pytorch-lightning/issues/10486))
- Fixed scripting causing false positive deprecation warnings ([#10470](https://github.com/PyTorchLightning/pytorch-lightning/pull/10470), [#10555](https://github.com/PyTorchLightning/pytorch-lightning/pull/10555))
- Do not fail if batch size could not be inferred for logging when using DeepSpeed ([#10438](https://github.com/PyTorchLightning/pytorch-lightning/issues/10438))
- Fixed propagation of device and dtype information to submodules of LightningLite when they inherit from `DeviceDtypeModuleMixin` ([#10559](https://github.com/PyTorchLightning/pytorch-lightning/issues/10559))


## [1.5.1] - 2021-11-09

### Fixed

- Fixed `apply_to_collection(defaultdict)` ([#10316](https://github.com/PyTorchLightning/pytorch-lightning/issues/10316))
- Fixed failure when `DataLoader(batch_size=None)` is passed ([#10345](https://github.com/PyTorchLightning/pytorch-lightning/issues/10345))
- Fixed interception of `__init__` arguments for sub-classed DataLoader re-instantiation in Lite ([#10334](https://github.com/PyTorchLightning/pytorch-lightning/issues/10334))
- Fixed issue with pickling `CSVLogger` after a call to `CSVLogger.save` ([#10388](https://github.com/PyTorchLightning/pytorch-lightning/pull/10388))
- Fixed an import error being caused by `PostLocalSGD` when `torch.distributed` not available ([#10359](https://github.com/PyTorchLightning/pytorch-lightning/pull/10359))
- Fixed the logging with `on_step=True` in epoch-level hooks causing unintended side-effects. Logging with `on_step=True` in epoch-level hooks will now correctly raise an error ([#10409](https://github.com/PyTorchLightning/pytorch-lightning/pull/10409))
- Fixed deadlocks for distributed training with `RichProgressBar` ([#10428](https://github.com/PyTorchLightning/pytorch-lightning/pull/10428))
- Fixed an issue where the model wrapper in Lite converted non-floating point tensors to float ([#10429](https://github.com/PyTorchLightning/pytorch-lightning/pull/10429))
- Fixed an issue with inferring the dataset type in fault-tolerant training ([#10432](https://github.com/PyTorchLightning/pytorch-lightning/pull/10432))
- Fixed dataloader workers with `persistent_workers` being deleted on every iteration ([#10434](https://github.com/PyTorchLightning/pytorch-lightning/pull/10434))


## [1.5.0] - 2021-11-02

### Added

- Added support for monitoring the learning rate without schedulers in `LearningRateMonitor` ([#9786](https://github.com/PyTorchLightning/pytorch-lightning/issues/9786))
- Added registration of `ShardedTensor` state dict hooks in `LightningModule.__init__` if the PyTorch version supports `ShardedTensor` ([#8944](https://github.com/PyTorchLightning/pytorch-lightning/pull/8944))
- Added error handling including calling of `on_keyboard_interrupt()` and `on_exception()` for all entrypoints (fit, validate, test, predict) ([#8819](https://github.com/PyTorchLightning/pytorch-lightning/pull/8819))
- Added a flavor of `training_step` that takes `dataloader_iter` as an argument ([#8807](https://github.com/PyTorchLightning/pytorch-lightning/pull/8807))
- Added a `state_key` property to the `Callback` base class ([#6886](https://github.com/PyTorchLightning/pytorch-lightning/pull/6886))
- Added progress tracking to loops:
    * Integrated `TrainingEpochLoop.total_batch_idx` ([#8598](https://github.com/PyTorchLightning/pytorch-lightning/pull/8598))
    * Added `BatchProgress` and integrated `TrainingEpochLoop.is_last_batch` ([#9657](https://github.com/PyTorchLightning/pytorch-lightning/pull/9657))
    * Avoid optional `Tracker` attributes ([#9320](https://github.com/PyTorchLightning/pytorch-lightning/pull/9320))
    * Reset `current` progress counters when restarting an epoch loop that had already finished ([#9371](https://github.com/PyTorchLightning/pytorch-lightning/pull/9371))
    * Call `reset_on_restart` in the loop's `reset` hook instead of when loading a checkpoint ([#9561](https://github.com/PyTorchLightning/pytorch-lightning/pull/9561))
    * Use `completed` over `processed` in `reset_on_restart` ([#9656](https://github.com/PyTorchLightning/pytorch-lightning/pull/9656))
    * Renamed `reset_on_epoch` to `reset_on_run` ([#9658](https://github.com/PyTorchLightning/pytorch-lightning/pull/9658))
- Added `batch_size` and `rank_zero_only` arguments for `log_dict` to match `log` ([#8628](https://github.com/PyTorchLightning/pytorch-lightning/pull/8628))
- Added a check for unique GPU ids ([#8666](https://github.com/PyTorchLightning/pytorch-lightning/pull/8666))
- Added `ResultCollection` state_dict to the Loop `state_dict` and added support for distributed reload ([#8641](https://github.com/PyTorchLightning/pytorch-lightning/pull/8641))
- Added DeepSpeed collate checkpoint utility function ([#8701](https://github.com/PyTorchLightning/pytorch-lightning/pull/8701))
- Added a `handles_accumulate_grad_batches` property to the training type plugins ([#8856](https://github.com/PyTorchLightning/pytorch-lightning/pull/8856))
- Added a warning to `WandbLogger` when reusing a wandb run ([#8714](https://github.com/PyTorchLightning/pytorch-lightning/pull/8714))
- Added `log_graph` argument for `watch` method of `WandbLogger` ([#8662](https://github.com/PyTorchLightning/pytorch-lightning/pull/8662))
- `LightningCLI` additions:
  * Added `LightningCLI(run=False|True)` to choose whether to run a `Trainer` subcommand ([#8751](https://github.com/PyTorchLightning/pytorch-lightning/pull/8751))
  * Added support to call any trainer function from the `LightningCLI` via subcommands ([#7508](https://github.com/PyTorchLightning/pytorch-lightning/pull/7508))
  * Allow easy trainer re-instantiation ([#7508](https://github.com/PyTorchLightning/pytorch-lightning/pull/9241))
  * Automatically register all optimizers and learning rate schedulers ([#9565](https://github.com/PyTorchLightning/pytorch-lightning/pull/9565))
  * Allow registering custom optimizers and learning rate schedulers without subclassing the CLI ([#9565](https://github.com/PyTorchLightning/pytorch-lightning/pull/9565))
  * Support shorthand notation to instantiate optimizers and learning rate schedulers ([#9565](https://github.com/PyTorchLightning/pytorch-lightning/pull/9565))
  * Support passing lists of callbacks via command line ([#8815](https://github.com/PyTorchLightning/pytorch-lightning/pull/8815))
  * Support shorthand notation to instantiate models ([#9588](https://github.com/PyTorchLightning/pytorch-lightning/pull/9588))
  * Support shorthand notation to instantiate datamodules ([#10011](https://github.com/PyTorchLightning/pytorch-lightning/pull/10011))
  * Added `multifile` option to `LightningCLI` to enable/disable config saving to preserve multiple files structure ([#9073](https://github.com/PyTorchLightning/pytorch-lightning/pull/9073))
- Fault-tolerant training:
    * Added `FastForwardSampler` and `CaptureIterableDataset` injection to data loading utilities ([#8366](https://github.com/PyTorchLightning/pytorch-lightning/pull/8366))
    * Added `DataFetcher` to control fetching flow ([#8890](https://github.com/PyTorchLightning/pytorch-lightning/pull/8890))
    * Added `SharedCycleIteratorState` to prevent infinite loop ([#8889](https://github.com/PyTorchLightning/pytorch-lightning/pull/8889))
    * Added `CaptureMapDataset` for state management in map-style datasets ([#8891](https://github.com/PyTorchLightning/pytorch-lightning/pull/8891))
    * Added Fault Tolerant Training to `DataFetcher` ([#8891](https://github.com/PyTorchLightning/pytorch-lightning/pull/8891))
    * Replaced old prefetch iterator with new `DataFetcher` in training loop ([#8953](https://github.com/PyTorchLightning/pytorch-lightning/pull/8953))
    * Added partial support for global random state fault-tolerance in map-style datasets ([#8950](https://github.com/PyTorchLightning/pytorch-lightning/pull/8950))
    * Converted state to tuple explicitly when setting Python random state ([#9401](https://github.com/PyTorchLightning/pytorch-lightning/pull/9401))
    * Added support for restarting an optimizer loop (multiple optimizers) ([#9537](https://github.com/PyTorchLightning/pytorch-lightning/pull/9537))
    * Added support for restarting within Evaluation Loop ([#9563](https://github.com/PyTorchLightning/pytorch-lightning/pull/9563))
    * Added mechanism to detect that a signal has been sent so the Trainer can gracefully exit ([#9566](https://github.com/PyTorchLightning/pytorch-lightning/pull/9566))
    * Added support for skipping ahead to validation during the auto-restart of fitting ([#9681](https://github.com/PyTorchLightning/pytorch-lightning/pull/9681))
    * Added support for auto-restart if a fault-tolerant checkpoint is available ([#9722](https://github.com/PyTorchLightning/pytorch-lightning/pull/9722))
- Checkpoint saving and loading extensibility:
  * Added `CheckpointIO` plugin to expose checkpoint IO from training type plugin ([#8743](https://github.com/PyTorchLightning/pytorch-lightning/pull/8743))
  * Refactored `CheckpointConnector` to offload validation logic to the `CheckpointIO` plugin ([#9045](https://github.com/PyTorchLightning/pytorch-lightning/pull/9045))
  * Added `remove_checkpoint` to `CheckpointIO` plugin by moving the responsibility out of the `ModelCheckpoint` callback ([#9373](https://github.com/PyTorchLightning/pytorch-lightning/pull/9373))
  * Added `XLACheckpointIO` plugin ([#9972](https://github.com/PyTorchLightning/pytorch-lightning/pull/9972))
- Loop customization:
    * Added `Closure` and `AbstractClosure` classes ([#8642](https://github.com/PyTorchLightning/pytorch-lightning/pull/8642))
    * Refactored `TrainingBatchLoop` and extracted `OptimizerLoop`, splitting off automatic optimization into its own loop ([#9191](https://github.com/PyTorchLightning/pytorch-lightning/pull/9191))
    * Removed `TrainingBatchLoop.backward()`; manual optimization now calls directly into `Accelerator.backward()` and automatic optimization handles backward in new `OptimizerLoop` ([#9265](https://github.com/PyTorchLightning/pytorch-lightning/pull/9265))
    * Extracted `ManualOptimization` logic from `TrainingBatchLoop` into its own separate loop class ([#9266](https://github.com/PyTorchLightning/pytorch-lightning/pull/9266))
    * Added `OutputResult` and `ManualResult` classes ([#9437](https://github.com/PyTorchLightning/pytorch-lightning/pull/9437), [#9424](https://github.com/PyTorchLightning/pytorch-lightning/pull/9424))
    * Marked `OptimizerLoop.backward` as protected ([#9514](https://github.com/PyTorchLightning/pytorch-lightning/pull/9514))
    * Marked `FitLoop.should_accumulate` as protected ([#9515](https://github.com/PyTorchLightning/pytorch-lightning/pull/9515))
    * Marked several methods in `PredictionLoop` as protected: `on_predict_start`, `on_predict_epoch_end`, `on_predict_end`, `on_predict_model_eval` ([#9516](https://github.com/PyTorchLightning/pytorch-lightning/pull/9516))
    * Marked several methods in `EvaluationLoop` as protected: `get_max_batches`, `on_evaluation_model_eval`, `on_evaluation_model_train`, `on_evaluation_start`, `on_evaluation_epoch_start`, `on_evaluation_epoch_end`, `on_evaluation_end`, `reload_evaluation_dataloaders` ([#9516](https://github.com/PyTorchLightning/pytorch-lightning/pull/9516))
    * Marked several methods in `EvaluationEpochLoop` as protected: `on_evaluation_batch_start`, `evaluation_step`, `evaluation_step_end` ([#9516](https://github.com/PyTorchLightning/pytorch-lightning/pull/9516))
    * Added `yielding_training_step` example ([#9983](https://github.com/PyTorchLightning/pytorch-lightning/pull/9983))
- Added support for saving and loading state of multiple callbacks of the same type ([#7187](https://github.com/PyTorchLightning/pytorch-lightning/pull/7187))
- Added DeepSpeed Stage 1 support ([#8974](https://github.com/PyTorchLightning/pytorch-lightning/pull/8974))
- Added `Python dataclass` support for `LightningDataModule` ([#8272](https://github.com/PyTorchLightning/pytorch-lightning/issues/8272))
- Added sanitization of tensors when they get logged as hyperparameters in `TensorBoardLogger` ([#9031](https://github.com/PyTorchLightning/pytorch-lightning/pull/9031))
- Added `InterBatchParallelDataFetcher` ([#9020](https://github.com/PyTorchLightning/pytorch-lightning/pull/9020))
- Added `DataLoaderIterDataFetcher` ([#9020](https://github.com/PyTorchLightning/pytorch-lightning/pull/9020))
- Added `DataFetcher` within `Fit / Evaluation` Loop  ([#9047](https://github.com/PyTorchLightning/pytorch-lightning/pull/9047))
- Added a friendly error message when DDP attempts to spawn new distributed processes with rank > 0 ([#9005](https://github.com/PyTorchLightning/pytorch-lightning/pull/9005))
- Added Rich integration:
    * Added Rich progress bar ([#8929](https://github.com/PyTorchLightning/pytorch-lightning/pull/8929), [#9559](https://github.com/PyTorchLightning/pytorch-lightning/pull/9559))
    * Added Support for iterable datasets ([#9734](https://github.com/PyTorchLightning/pytorch-lightning/pull/9734))
    * Added `RichModelSummary` callback ([#9546](https://github.com/PyTorchLightning/pytorch-lightning/pull/9546))
    * Added `configure_columns` method to `RichProgressBar` ([#10288](https://github.com/PyTorchLightning/pytorch-lightning/pull/10288))
    * Added `leave` argument to `RichProgressBar` ([#10301](https://github.com/PyTorchLightning/pytorch-lightning/pull/10301))
- Added input validation logic for precision ([#9080](https://github.com/PyTorchLightning/pytorch-lightning/pull/9080))
- Added support for CPU AMP autocast ([#9084](https://github.com/PyTorchLightning/pytorch-lightning/pull/9084))
- Added `on_exception` callback hook ([#9183](https://github.com/PyTorchLightning/pytorch-lightning/pull/9183))
- Added a warning to DeepSpeed when inferring batch size ([#9221](https://github.com/PyTorchLightning/pytorch-lightning/pull/9221))
- Added `ModelSummary` callback ([#9344](https://github.com/PyTorchLightning/pytorch-lightning/pull/9344))
- Added `log_images`, `log_text` and `log_table` to `WandbLogger` ([#9545](https://github.com/PyTorchLightning/pytorch-lightning/pull/9545))
- Added `PL_RECONCILE_PROCESS` environment variable to enable process reconciliation regardless of cluster environment settings ([#9389](https://github.com/PyTorchLightning/pytorch-lightning/pull/9389))
- Added `get_device_stats` to the Accelerator interface and added its implementation for GPU and TPU ([#9586](https://github.com/PyTorchLightning/pytorch-lightning/pull/9586))
- Added a warning when an unknown key is encountered in the optimizer configuration, and when `OneCycleLR` is used with `"interval": "epoch"` ([#9666](https://github.com/PyTorchLightning/pytorch-lightning/pull/9666))
- Added `DeviceStatsMonitor` callback ([#9712](https://github.com/PyTorchLightning/pytorch-lightning/pull/9712))
- Added `enable_progress_bar` to the Trainer constructor ([#9664](https://github.com/PyTorchLightning/pytorch-lightning/pull/9664))
- Added `pl_legacy_patch` load utility for loading old checkpoints that have pickled legacy Lightning attributes ([#9166](https://github.com/PyTorchLightning/pytorch-lightning/pull/9166))
- Added support for `torch.use_deterministic_algorithms` ([#9121](https://github.com/PyTorchLightning/pytorch-lightning/pull/9121))
- Added automatic parameters tying for TPUs ([#9525](https://github.com/PyTorchLightning/pytorch-lightning/pull/9525))
- Added support for `torch.autograd.set_detect_anomaly` through `Trainer` constructor argument `detect_anomaly` ([#9848](https://github.com/PyTorchLightning/pytorch-lightning/pull/9848))
- Added `enable_model_summary` flag to Trainer ([#9699](https://github.com/PyTorchLightning/pytorch-lightning/pull/9699))
- Added `strategy` argument to Trainer ([#8597](https://github.com/PyTorchLightning/pytorch-lightning/pull/8597))
- Added `init_meta_context`, `materialize_module` utilities ([#9920](https://github.com/PyTorchLightning/pytorch-lightning/pull/9920))
- Added `TPUPrecisionPlugin` ([#10020](https://github.com/PyTorchLightning/pytorch-lightning/pull/#10020))
- Added `torch.bfloat16` support:
  * Added bfloat16 support for Lightning Trainer ([#9049](https://github.com/PyTorchLightning/pytorch-lightning/pull/9049))
  * Renamed `TPUHalfPrecisionPlugin` to `TPUBf16PrecisionPlugin` ([#10026](https://github.com/PyTorchLightning/pytorch-lightning/pull/10026))
  * Default to `precision=bf16` on CPU when `precision=16` is passed ([#10033](https://github.com/PyTorchLightning/pytorch-lightning/pull/10033))
  * Added support for `torch.autocast` ([#10053](https://github.com/PyTorchLightning/pytorch-lightning/pull/10053))
- Added `kfold` example for loop customization ([#9965](https://github.com/PyTorchLightning/pytorch-lightning/pull/9965))
- LightningLite:
    * Added `PrecisionPlugin.forward_context`, making it the default implementation for all `{train,val,test,predict}_step_context()` methods ([#9988](https://github.com/PyTorchLightning/pytorch-lightning/pull/9988))
    * Added `DDPSpawnPlugin.spawn()` for spawning new processes of a given function ([#10018](https://github.com/PyTorchLightning/pytorch-lightning/pull/10018), [#10022](https://github.com/PyTorchLightning/pytorch-lightning/pull/10022))
    * Added `TrainingTypePlugin.{_setup_model, _setup_optimizer}` methods ([#9994](https://github.com/PyTorchLightning/pytorch-lightning/pull/9994), [#10064](https://github.com/PyTorchLightning/pytorch-lightning/pull/10064))
    * Implemented `DataParallelPlugin._setup_model` ([#10010](https://github.com/PyTorchLightning/pytorch-lightning/pull/10010))
    * Implemented `DeepSpeedPlugin._setup_model_and_optimizers` ([#10009](https://github.com/PyTorchLightning/pytorch-lightning/pull/10009), [#10064](https://github.com/PyTorchLightning/pytorch-lightning/pull/10064))
    * Implemented `{DDPShardedPlugin,DDPShardedSpawnPlugin}._setup_model_and_optimizers` ([#10028](https://github.com/PyTorchLightning/pytorch-lightning/pull/10028), [#10064](https://github.com/PyTorchLightning/pytorch-lightning/pull/10064))
    * Added optional `model` argument to the `optimizer_step` methods in accelerators and plugins ([#10023](https://github.com/PyTorchLightning/pytorch-lightning/pull/10023))
    * Updated precision attributes in `DeepSpeedPlugin` ([#10164](https://github.com/PyTorchLightning/pytorch-lightning/pull/10164))
    * Added the ability to return a result from rank 0 in `DDPSpawnPlugin.spawn` ([#10162](https://github.com/PyTorchLightning/pytorch-lightning/pull/10162))
    * Added `pytorch_lightning.lite` package ([#10175](https://github.com/PyTorchLightning/pytorch-lightning/pull/10175))
    * Added `LightningLite` documentation ([#10043](https://github.com/PyTorchLightning/pytorch-lightning/pull/10043))
    * Added `LightningLite` examples ([#9987](https://github.com/PyTorchLightning/pytorch-lightning/pull/9987))
    * Make the `_LiteDataLoader` an iterator and add supports for custom dataloader ([#10279](https://github.com/PyTorchLightning/pytorch-lightning/pull/10279))
- Added `use_omegaconf` argument to `save_hparams_to_yaml` plugin ([#9170](https://github.com/PyTorchLightning/pytorch-lightning/pull/9170))
- Added `ckpt_path` argument for `Trainer.fit()` ([#10061](https://github.com/PyTorchLightning/pytorch-lightning/pull/10061))
- Added `auto_device_count` method to `Accelerators` ([#10222](https://github.com/PyTorchLightning/pytorch-lightning/pull/10222))
- Added support for `devices="auto"` ([#10264](https://github.com/PyTorchLightning/pytorch-lightning/pull/10264))
- Added a `filename` argument in `ModelCheckpoint.format_checkpoint_name` ([#9818](https://github.com/PyTorchLightning/pytorch-lightning/pull/9818))
- Added support for empty `gpus` list to run on CPU ([#10246](https://github.com/PyTorchLightning/pytorch-lightning/pull/10246))
- Added a warning if multiple batch sizes are found from ambiguous batch ([#10247](https://github.com/PyTorchLightning/pytorch-lightning/pull/10247))

### Changed

- Trainer now raises a `MisconfigurationException` when its methods are called with `ckpt_path="best"` but a checkpoint callback isn't configured ([#9841](https://github.com/PyTorchLightning/pytorch-lightning/pull/9841))
- Setting `Trainer(accelerator="ddp_cpu")` now does not spawn a subprocess if `num_processes` is kept `1` along with `num_nodes > 1` ([#9603](https://github.com/PyTorchLightning/pytorch-lightning/pull/9603))
- Module imports are now catching `ModuleNotFoundError` instead of `ImportError` ([#9867](https://github.com/PyTorchLightning/pytorch-lightning/pull/9867))
- `pytorch_lightning.loggers.neptune.NeptuneLogger` is now consistent with the new [neptune-client](https://github.com/neptune-ai/neptune-client) API; the old [neptune-client](https://github.com/neptune-ai/neptune-client) API is supported by `NeptuneClient` from the [neptune-contrib](https://github.com/neptune-ai/neptune-contrib) repo ([#6867](https://github.com/PyTorchLightning/pytorch-lightning/pull/6867))
- Parsing of `enums` type hyperparameters to be saved in the `haprams.yaml` file by TensorBoard and CSV loggers has been fixed and made in line with how OmegaConf parses it ([#9170](https://github.com/PyTorchLightning/pytorch-lightning/pull/9170))
- Parsing of the `gpus` Trainer argument has changed: `gpus="n"` (str) no longer selects the GPU index n and instead selects the first n devices ([#8770](https://github.com/PyTorchLightning/pytorch-lightning/pull/8770))
- `iteration_count` and other index attributes in the loops has been replaced with progress dataclasses ([#8477](https://github.com/PyTorchLightning/pytorch-lightning/pull/8477))
- The `trainer.lightning_module` reference is now properly set at the very beginning of a run ([#8536](https://github.com/PyTorchLightning/pytorch-lightning/pull/8536))
- The model weights now get loaded in all cases when the checkpoint path gets provided in validate/test/predict, regardless of whether the model instance is provided or not ([#8352](https://github.com/PyTorchLightning/pytorch-lightning/pull/8352))
- The `Trainer` functions `reset_{train,val,test,predict}_dataloader`, `reset_train_val_dataloaders`, and `request_dataloader` `model` argument is now optional ([#8536](https://github.com/PyTorchLightning/pytorch-lightning/pull/8536))
- Saved checkpoints will no longer use the type of a `Callback` as the key to avoid issues with unpickling ([#6886](https://github.com/PyTorchLightning/pytorch-lightning/pull/6886))
- Improved string conversion for `ResultCollection` ([#8622](https://github.com/PyTorchLightning/pytorch-lightning/pull/8622))
- `LightningCLI` changes:
    * `LightningCLI.init_parser` now returns the parser instance ([#8721](https://github.com/PyTorchLightning/pytorch-lightning/pull/8721))
    * `LightningCLI.add_core_arguments_to_parser`, `LightningCLI.parse_arguments` now take a `parser` argument ([#8721](https://github.com/PyTorchLightning/pytorch-lightning/pull/8721))
    * `LightningCLI.instantiate_trainer` now takes a config and a list of callbacks ([#8721](https://github.com/PyTorchLightning/pytorch-lightning/pull/8721))
    * Split `LightningCLI.add_core_arguments_to_parser` into `LightningCLI.add_default_arguments_to_parser` + `LightningCLI.add_core_arguments_to_parser` ([#8721](https://github.com/PyTorchLightning/pytorch-lightning/pull/8721))
- The accelerator and training type plugin `setup` hooks no longer have a `model` argument ([#8536](https://github.com/PyTorchLightning/pytorch-lightning/pull/8536))
- The accelerator and training type plugin `update_global_step` hook has been removed ([#8856](https://github.com/PyTorchLightning/pytorch-lightning/pull/8856))
- The coverage of `self.log`-ing in any `LightningModule` or `Callback` hook has been improved ([#8498](https://github.com/PyTorchLightning/pytorch-lightning/pull/8498))
- `self.log`-ing without a `Trainer` reference now raises a warning instead of an exception ([#9733](https://github.com/PyTorchLightning/pytorch-lightning/pull/9733))
- Removed restrictions in the Trainer that loggers can only log from rank 0; the existing logger behavior has not changed ([#8608](https://github.com/PyTorchLightning/pytorch-lightning/pull/8608))
- `Trainer.request_dataloader` now takes a `RunningStage` enum instance ([#8858](https://github.com/PyTorchLightning/pytorch-lightning/pull/8858))
- Changed `rank_zero_warn` to `NotImplementedError` in the `{train, val, test, predict}_dataloader` hooks that `Lightning(Data)Module` uses ([#9161](https://github.com/PyTorchLightning/pytorch-lightning/pull/9161))
- Moved `block_ddp_sync_behaviour` out of `TrainingBatchLoop` to loop utilities ([#9192](https://github.com/PyTorchLightning/pytorch-lightning/pull/9192))
- Executing the `optimizer_closure` is now required when overriding the `optimizer_step` hook ([#9360](https://github.com/PyTorchLightning/pytorch-lightning/pull/9360))
- Changed logging of `LightningModule` and `LightningDataModule` hyperparameters to raise an exception only if there are colliding keys with different values ([#9496](https://github.com/PyTorchLightning/pytorch-lightning/pull/9496))
- `seed_everything` now fails when an invalid seed value is passed instead of selecting a random seed ([#8787](https://github.com/PyTorchLightning/pytorch-lightning/pull/8787))
- The Trainer now calls `TrainingTypePlugin` collective APIs directly instead of going through the Accelerator reference ([#9677](https://github.com/PyTorchLightning/pytorch-lightning/pull/9677), [#9901](https://github.com/PyTorchLightning/pytorch-lightning/pull/9901))
- The tuner now usees a unique filename to save a temporary checkpoint ([#9682](https://github.com/PyTorchLightning/pytorch-lightning/pull/9682))
- Changed `HorovodPlugin.all_gather` to return a `torch.Tensor` instead of a list ([#9696](https://github.com/PyTorchLightning/pytorch-lightning/pull/9696))
- Changed Trainer connectors to be protected attributes:
    * Configuration Validator ([#9779](https://github.com/PyTorchLightning/pytorch-lightning/pull/9779))
- The `current_epoch` and `global_step` attributes now get restored irrespective of the Trainer task ([#9413](https://github.com/PyTorchLightning/pytorch-lightning/pull/9413))
- Trainer now raises an exception when requesting `amp_level` with native `amp_backend` ([#9755](https://github.com/PyTorchLightning/pytorch-lightning/pull/9755))
- Update the logic to check for accumulation steps with deepspeed ([#9826](https://github.com/PyTorchLightning/pytorch-lightning/pull/9826))
- `pytorch_lightning.utilities.grads.grad_norm` now raises an exception if parameter `norm_type <= 0` ([#9765](https://github.com/PyTorchLightning/pytorch-lightning/pull/9765))
- Updated error message for interactive incompatible plugins ([#9896](https://github.com/PyTorchLightning/pytorch-lightning/pull/9896))
- Moved the `optimizer_step` and `clip_gradients` hook from the `Accelerator` and `TrainingTypePlugin` into the `PrecisionPlugin` ([#10143](https://github.com/PyTorchLightning/pytorch-lightning/pull/10143), [#10029](https://github.com/PyTorchLightning/pytorch-lightning/pull/10029))
- `NativeMixedPrecisionPlugin` and its subclasses now take an optional `GradScaler` instance ([#10055](https://github.com/PyTorchLightning/pytorch-lightning/pull/10055))
- Trainer is now raising a `MisconfigurationException` instead of a warning if `Trainer.{validate/test}` is missing required methods ([#10016](https://github.com/PyTorchLightning/pytorch-lightning/pull/10016))
- Changed default value of the `max_steps` Trainer argument from `None` to -1 ([#9460](https://github.com/PyTorchLightning/pytorch-lightning/pull/9460))
- LightningModule now raises an error when calling `log(on_step=False, on_epoch=False)` ([#10227](https://github.com/PyTorchLightning/pytorch-lightning/pull/10227))
- Quantization aware training observers are now disabled by default during validating/testing/predicting stages ([#8540](https://github.com/PyTorchLightning/pytorch-lightning/pull/8540))
- Raised `MisconfigurationException` when total length of `dataloader` across ranks is zero, and give warning when total length is non-zero, but only local rank length is zero. ([#9827](https://github.com/PyTorchLightning/pytorch-lightning/pull/9827))
- Changed the model size calculation using `ByteCounter` ([#10123](https://github.com/PyTorchLightning/pytorch-lightning/pull/10123))
- Enabled `on_load_checkpoint` for `LightningDataModule` for all `trainer_fn` ([#10238](https://github.com/PyTorchLightning/pytorch-lightning/pull/10238))
- Allowed separate config files for parameters with class type when LightningCLI is in `subclass_mode=False` ([#10286](https://github.com/PyTorchLightning/pytorch-lightning/pull/10286))

### Deprecated

- Deprecated Trainer argument `terminate_on_nan` in favor of `detect_anomaly`([#9175](https://github.com/PyTorchLightning/pytorch-lightning/pull/9175))
- Deprecated `Trainer.terminate_on_nan` public attribute access ([#9849](https://github.com/PyTorchLightning/pytorch-lightning/pull/9849))
- Deprecated `LightningModule.summarize()` in favor of `pytorch_lightning.utilities.model_summary.summarize()` ([#8513](https://github.com/PyTorchLightning/pytorch-lightning/pull/8513))
- Deprecated `LightningModule.model_size` ([#8343](https://github.com/PyTorchLightning/pytorch-lightning/pull/8343))
- Deprecated `DataModule` properties: `train_transforms`, `val_transforms`, `test_transforms`, `size`, `dims` ([#8851](https://github.com/PyTorchLightning/pytorch-lightning/pull/8851))
- Deprecated `add_to_queue`, `get_from_queue` from `LightningModule` in favor of corresponding methods in the `DDPSpawnPlugin` ([#9118](https://github.com/PyTorchLightning/pytorch-lightning/pull/9118))
- Deprecated `LightningModule.get_progress_bar_dict` and `Trainer.progress_bar_dict` in favor of `pytorch_lightning.callbacks.progress.base.get_standard_metrics` and `ProgressBarBase.get_metrics` ([#8985](https://github.com/PyTorchLightning/pytorch-lightning/pull/8985))
- Deprecated `prepare_data_per_node` flag on Trainer and set it as a property of `DataHooks`, accessible in the `LightningModule` and `LightningDataModule` ([#8958](https://github.com/PyTorchLightning/pytorch-lightning/pull/8958))
- Deprecated the `TestTubeLogger` ([#9065](https://github.com/PyTorchLightning/pytorch-lightning/pull/9065))
- Deprecated `on_{train/val/test/predict}_dataloader()` from `LightningModule` and `LightningDataModule` ([#9098](https://github.com/PyTorchLightning/pytorch-lightning/pull/9098))
- Deprecated `on_keyboard_interrupt` callback hook in favor of new `on_exception` hook ([#9260](https://github.com/PyTorchLightning/pytorch-lightning/pull/9260))
- Deprecated passing `process_position` to the `Trainer` constructor in favor of adding the `ProgressBar` callback with `process_position` directly to the list of callbacks ([#9222](https://github.com/PyTorchLightning/pytorch-lightning/pull/9222))
- Deprecated passing `flush_logs_every_n_steps` as a Trainer argument, instead pass it to the logger init if supported ([#9366](https://github.com/PyTorchLightning/pytorch-lightning/pull/9366))
- Deprecated `LightningLoggerBase.close`, `LoggerCollection.close` in favor of `LightningLoggerBase.finalize`, `LoggerCollection.finalize` ([#9422](https://github.com/PyTorchLightning/pytorch-lightning/pull/9422))
- Deprecated passing `progress_bar_refresh_rate` to the `Trainer` constructor in favor of adding the `ProgressBar` callback with `refresh_rate` directly to the list of callbacks, or passing `enable_progress_bar=False` to disable the progress bar ([#9616](https://github.com/PyTorchLightning/pytorch-lightning/pull/9616))
- Deprecated `LightningDistributed` and moved the broadcast logic to `DDPPlugin` and `DDPSpawnPlugin` directly ([#9691](https://github.com/PyTorchLightning/pytorch-lightning/pull/9691))
- Deprecated passing `stochastic_weight_avg` to the `Trainer` constructor in favor of adding the `StochasticWeightAveraging` callback directly to the list of callbacks ([#8989](https://github.com/PyTorchLightning/pytorch-lightning/pull/8989))
- Deprecated Accelerator collective API `barrier`, `broadcast`, and `all_gather` in favor of calling the `TrainingTypePlugin` collective API directly ([#9677](https://github.com/PyTorchLightning/pytorch-lightning/pull/9677))
- Deprecated `checkpoint_callback` from the `Trainer` constructor in favor of `enable_checkpointing` ([#9754](https://github.com/PyTorchLightning/pytorch-lightning/pull/9754))
- Deprecated the `LightningModule.on_post_move_to_device` method ([#9525](https://github.com/PyTorchLightning/pytorch-lightning/pull/9525))
- Deprecated `pytorch_lightning.core.decorators.parameter_validation` in favor of `pytorch_lightning.utilities.parameter_tying.set_shared_parameters` ([#9525](https://github.com/PyTorchLightning/pytorch-lightning/pull/9525))
- Deprecated passing `weights_summary` to the `Trainer` constructor in favor of adding the `ModelSummary` callback with `max_depth` directly to the list of callbacks ([#9699](https://github.com/PyTorchLightning/pytorch-lightning/pull/9699))
- Deprecated `log_gpu_memory`, `gpu_metrics`, and util funcs in favor of `DeviceStatsMonitor` callback ([#9921](https://github.com/PyTorchLightning/pytorch-lightning/pull/9921))
- Deprecated `GPUStatsMonitor` and `XLAStatsMonitor` in favor of `DeviceStatsMonitor` callback ([#9924](https://github.com/PyTorchLightning/pytorch-lightning/pull/9924))
- Deprecated setting `Trainer(max_steps=None)`; To turn off the limit, set `Trainer(max_steps=-1)` (default) ([#9460](https://github.com/PyTorchLightning/pytorch-lightning/pull/9460))
- Deprecated access to the `AcceleratorConnector.is_slurm_managing_tasks` attribute and marked it as protected ([#10101](https://github.com/PyTorchLightning/pytorch-lightning/pull/10101))
- Deprecated access to the `AcceleratorConnector.configure_slurm_ddp` method and marked it as protected ([#10101](https://github.com/PyTorchLightning/pytorch-lightning/pull/10101))
- Deprecated passing `resume_from_checkpoint` to the `Trainer` constructor in favor of `trainer.fit(ckpt_path=)` ([#10061](https://github.com/PyTorchLightning/pytorch-lightning/pull/10061))
- Deprecated `ClusterEnvironment.creates_children()` in favor of `ClusterEnvironment.creates_processes_externally` (property) ([#10106](https://github.com/PyTorchLightning/pytorch-lightning/pull/10106))
- Deprecated `PrecisionPlugin.master_params()` in favor of `PrecisionPlugin.main_params()` ([#10105](https://github.com/PyTorchLightning/pytorch-lightning/pull/10105))
- Deprecated `lr_sch_names` from `LearningRateMonitor` ([#10066](https://github.com/PyTorchLightning/pytorch-lightning/pull/10066))
- Deprecated `ProgressBar` callback in favor of `TQDMProgressBar` ([#10134](https://github.com/PyTorchLightning/pytorch-lightning/pull/10134))

### Removed

- Removed deprecated `metrics` ([#8586](https://github.com/PyTorchLightning/pytorch-lightning/pull/8586/))
- Removed the deprecated `outputs` argument in both the `LightningModule.on_train_epoch_end` and `Callback.on_train_epoch_end` hooks ([#8587](https://github.com/PyTorchLightning/pytorch-lightning/pull/8587))
- Removed the deprecated `TrainerLoggingMixin` class ([#8609](https://github.com/PyTorchLightning/pytorch-lightning/pull/8609))
- Removed the deprecated `TrainerTrainingTricksMixin` class ([#8679](https://github.com/PyTorchLightning/pytorch-lightning/pull/8679))
- Removed the deprecated `optimizer_idx` from `training_step` as an accepted argument in manual optimization ([#8576](https://github.com/PyTorchLightning/pytorch-lightning/pull/8576))
- Removed support for the deprecated `on_save_checkpoint` signature. The hook now takes a `checkpoint` positional parameter ([#8697](https://github.com/PyTorchLightning/pytorch-lightning/pull/8697))
- Removed support for the deprecated `on_load_checkpoint` signature. The hook now takes a `pl_module` positional parameter ([#8697](https://github.com/PyTorchLightning/pytorch-lightning/pull/8697))
- Removed the deprecated `save_function` property in `ModelCheckpoint` ([#8680](https://github.com/PyTorchLightning/pytorch-lightning/pull/8680))
- Removed the deprecated `model` argument from `ModelCheckpoint.save_checkpoint` ([#8688](https://github.com/PyTorchLightning/pytorch-lightning/pull/8688))
- Removed the deprecated `sync_step` argument from `WandbLogger` ([#8763](https://github.com/PyTorchLightning/pytorch-lightning/pull/8763))
- Removed the deprecated `Trainer.truncated_bptt_steps` in favor of `LightningModule.truncated_bptt_steps` ([#8826](https://github.com/PyTorchLightning/pytorch-lightning/pull/8826))
- Removed `LightningModule.write_predictions` and `LightningModule.write_predictions_dict` ([#8850](https://github.com/PyTorchLightning/pytorch-lightning/pull/8850))
- Removed `on_reset_*_dataloader` hooks in TrainingType Plugins and Accelerators ([#8858](https://github.com/PyTorchLightning/pytorch-lightning/pull/8858))
- Removed deprecated `GradInformation` module in favor of `pytorch_lightning.utilities.grads` ([#8831](https://github.com/PyTorchLightning/pytorch-lightning/pull/8831/))
- Removed `TrainingTypePlugin.on_save` and `Accelerator.on_save` ([#9023](https://github.com/PyTorchLightning/pytorch-lightning/pull/9023))
- Removed `{Accelerator,TrainingTypePlugin,PrecisionPlugin}.post_optimizer_step` ([#9746](https://github.com/PyTorchLightning/pytorch-lightning/pull/9746))
- Removed deprecated `connect_precision_plugin` and `connect_training_type_plugin` from `Accelerator` ([#9019](https://github.com/PyTorchLightning/pytorch-lightning/pull/9019))
- Removed `on_train_epoch_end` from `Accelerator` ([#9035](https://github.com/PyTorchLightning/pytorch-lightning/pull/9035))
- Removed `InterBatchProcessor` in favor of `DataLoaderIterDataFetcher` ([#9052](https://github.com/PyTorchLightning/pytorch-lightning/pull/9052))
- Removed `Plugin` in `base_plugin.py` in favor of accessing `TrainingTypePlugin` and `PrecisionPlugin` directly instead ([#9066](https://github.com/PyTorchLightning/pytorch-lightning/pull/9066))
- Removed `teardown` from `ParallelPlugin` ([#8943](https://github.com/PyTorchLightning/pytorch-lightning/pull/8943))
- Removed deprecated `profiled_functions` argument from `PyTorchProfiler` ([#9178](https://github.com/PyTorchLightning/pytorch-lightning/pull/9178))
- Removed deprecated `pytorch_lighting.utilities.argparse_utils` module ([#9166](https://github.com/PyTorchLightning/pytorch-lightning/pull/9166))
- Removed deprecated property `Trainer.running_sanity_check` in favor of `Trainer.sanity_checking` ([#9209](https://github.com/PyTorchLightning/pytorch-lightning/pull/9209))
- Removed deprecated `BaseProfiler.output_filename` arg from it and its descendants in favor of `dirpath` and `filename` ([#9214](https://github.com/PyTorchLightning/pytorch-lightning/pull/9214))
- Removed deprecated property `ModelCheckpoint.period` in favor of `ModelCheckpoint.every_n_epochs` ([#9213](https://github.com/PyTorchLightning/pytorch-lightning/pull/9213))
- Removed deprecated `auto_move_data` decorator ([#9231](https://github.com/PyTorchLightning/pytorch-lightning/pull/9231))
- Removed deprecated property `LightningModule.datamodule` in favor of `Trainer.datamodule` ([#9233](https://github.com/PyTorchLightning/pytorch-lightning/pull/9233))
- Removed deprecated properties `DeepSpeedPlugin.cpu_offload*` in favor of `offload_optimizer`, `offload_parameters` and `pin_memory` ([#9244](https://github.com/PyTorchLightning/pytorch-lightning/pull/9244))
- Removed deprecated property `AcceleratorConnector.is_using_torchelastic` in favor of `TorchElasticEnvironment.is_using_torchelastic()` ([#9729](https://github.com/PyTorchLightning/pytorch-lightning/pull/9729))
- Removed `pytorch_lightning.utilities.debugging.InternalDebugger` ([#9680](https://github.com/PyTorchLightning/pytorch-lightning/pull/9680))
- Removed `call_configure_sharded_model_hook` property from `Accelerator` and `TrainingTypePlugin` ([#9612](https://github.com/PyTorchLightning/pytorch-lightning/pull/9612))
- Removed `TrainerProperties` mixin and moved property definitions directly into `Trainer` ([#9495](https://github.com/PyTorchLightning/pytorch-lightning/pull/9495))
- Removed a redundant warning with `ModelCheckpoint(monitor=None)` callback ([#9875](https://github.com/PyTorchLightning/pytorch-lightning/pull/9875))
- Remove `epoch` from `trainer.logged_metrics` ([#9904](https://github.com/PyTorchLightning/pytorch-lightning/pull/9904))
- Removed `should_rank_save_checkpoint` property from Trainer ([#9433](https://github.com/PyTorchLightning/pytorch-lightning/pull/9433))
- Remove deprecated `distributed_backend` from `Trainer` ([#10017](https://github.com/PyTorchLightning/pytorch-lightning/pull/10017))
- Removed `process_idx` from the `{DDPSpawnPlugin,TPUSpawnPlugin}.new_process` methods ([#10022](https://github.com/PyTorchLightning/pytorch-lightning/pull/10022))
- Removed automatic patching of `{train,val,test,predict}_dataloader()` on the `LightningModule` ([#9764](https://github.com/PyTorchLightning/pytorch-lightning/pull/9764))
- Removed `pytorch_lightning.trainer.connectors.OptimizerConnector` ([#10120](https://github.com/PyTorchLightning/pytorch-lightning/pull/10120))

### Fixed

- Fixed ImageNet evaluation in example ([#10179](https://github.com/PyTorchLightning/pytorch-lightning/pull/10179))
- Fixed an issue with logger outputs not being finalized correctly after prediction runs ([#8685](https://github.com/PyTorchLightning/pytorch-lightning/pull/8685))
- Fixed `move_metrics_to_cpu` moving the loss to CPU while training on device ([#9308](https://github.com/PyTorchLightning/pytorch-lightning/pull/9308))
- Fixed incorrect main progress bar indicator when resuming training mid-epoch ([#9310](https://github.com/PyTorchLightning/pytorch-lightning/pull/9310))
- Fixed an issue with freeing memory of datafetchers during teardown ([#9387](https://github.com/PyTorchLightning/pytorch-lightning/pull/9387))
- Fixed a bug where the training step output needed to be `deepcopy`-ed ([#9349](https://github.com/PyTorchLightning/pytorch-lightning/pull/9349))
- Fixed an issue with freeing memory allocated by the data iterators in `Loop.on_run_end` ([#9386](https://github.com/PyTorchLightning/pytorch-lightning/pull/9386), [#9915](https://github.com/PyTorchLightning/pytorch-lightning/pull/9915))
- Fixed `BasePredictionWriter` not returning the batch indices in a non-distributed setting ([#9432](https://github.com/PyTorchLightning/pytorch-lightning/pull/9432))
- Fixed an error when running in XLA environments with no TPU attached ([#9572](https://github.com/PyTorchLightning/pytorch-lightning/pull/9572))
- Fixed check on torchmetrics logged whose `compute()` output is a multielement tensor ([#9582](https://github.com/PyTorchLightning/pytorch-lightning/pull/9582))
- Fixed gradient accumulation for `DDPShardedPlugin` ([#9122](https://github.com/PyTorchLightning/pytorch-lightning/pull/9122))
- Fixed missing DeepSpeed distributed call ([#9540](https://github.com/PyTorchLightning/pytorch-lightning/pull/9540))
- Fixed an issue with wrapped LightningModule during evaluation; The LightningModule no longer gets wrapped with data-parallel modules when not fitting in `DDPPlugin`, `DDPSpawnPlugin`, `DDPShardedPlugin`, `DDPSpawnShardedPlugin` ([#9096](https://github.com/PyTorchLightning/pytorch-lightning/pull/9096))
- Fixed `trainer.accumulate_grad_batches` to be an int on init. The default value for it is now `None` inside Trainer ([#9652](https://github.com/PyTorchLightning/pytorch-lightning/pull/9652))
- Fixed `broadcast` in `DDPPlugin` and `DDPSpawnPlugin` to respect the `src` input ([#9691](https://github.com/PyTorchLightning/pytorch-lightning/pull/9691))
- Fixed `self.log(on_epoch=True, reduce_fx=sum))` for the `on_batch_start` and `on_train_batch_start` hooks ([#9791](https://github.com/PyTorchLightning/pytorch-lightning/pull/9791))
- Fixed `self.log(on_epoch=True)` for the `on_batch_start` and `on_train_batch_start` hooks ([#9780](https://github.com/PyTorchLightning/pytorch-lightning/pull/9780))
- Fixed restoring training state during `Trainer.fit` only ([#9413](https://github.com/PyTorchLightning/pytorch-lightning/pull/9413))
- Fixed DeepSpeed and Lightning both calling the scheduler ([#9788](https://github.com/PyTorchLightning/pytorch-lightning/pull/9788))
- Fixed missing arguments when saving hyperparameters from the parent class but not from the child class ([#9800](https://github.com/PyTorchLightning/pytorch-lightning/pull/9800))
- Fixed DeepSpeed GPU device IDs ([#9847](https://github.com/PyTorchLightning/pytorch-lightning/pull/9847))
- Reset `val_dataloader` in `tuner/batch_size_scaling` ([#9857](https://github.com/PyTorchLightning/pytorch-lightning/pull/9857))
- Fixed use of `LightningCLI` in computer_vision_fine_tuning.py example ([#9934](https://github.com/PyTorchLightning/pytorch-lightning/pull/9934))
- Fixed issue with non-init dataclass fields in `apply_to_collection` ([#9963](https://github.com/PyTorchLightning/pytorch-lightning/issues/9963))
- Reset `val_dataloader` in `tuner/batch_size_scaling` for binsearch ([#9975](https://github.com/PyTorchLightning/pytorch-lightning/pull/9975))
- Fixed logic to check for spawn in dataloader `TrainerDataLoadingMixin._worker_check` ([#9902](https://github.com/PyTorchLightning/pytorch-lightning/pull/9902))
- Fixed `train_dataloader` getting loaded twice when resuming from a checkpoint during `Trainer.fit()` ([#9671](https://github.com/PyTorchLightning/pytorch-lightning/pull/9671))
- Fixed `LearningRateMonitor` logging with multiple param groups optimizer with no scheduler ([#10044](https://github.com/PyTorchLightning/pytorch-lightning/pull/10044))
- Fixed undesired side effects being caused by `Trainer` patching dataloader methods on the `LightningModule` ([#9764](https://github.com/PyTorchLightning/pytorch-lightning/pull/9764))
- Fixed gradients not being unscaled when clipping or logging the gradient norm ([#9287](https://github.com/PyTorchLightning/pytorch-lightning/pull/9287))
- Fixed `on_before_optimizer_step` getting called before the optimizer closure (including backward) has run ([#10167](https://github.com/PyTorchLightning/pytorch-lightning/pull/10167))
- Fixed monitor value in `ModelCheckpoint` getting moved to the wrong device in a special case where it becomes NaN ([#10118](https://github.com/PyTorchLightning/pytorch-lightning/pull/10118))
- Fixed creation of `dirpath` in `BaseProfiler` if it doesn't exist ([#10073](https://github.com/PyTorchLightning/pytorch-lightning/pull/10073))
- Fixed incorrect handling of sigterm ([#10189](https://github.com/PyTorchLightning/pytorch-lightning/pull/10189))
- Fixed bug where `log(on_step=True, on_epoch=True, sync_dist=True)` wouldn't reduce the value on step ([#10227](https://github.com/PyTorchLightning/pytorch-lightning/pull/10227))
- Fixed an issue with `pl.utilities.seed.reset_seed` converting the `PL_SEED_WORKERS` environment variable to `bool` ([#10099](https://github.com/PyTorchLightning/pytorch-lightning/pull/10099))
- Fixed iterating over a logger collection when `fast_dev_run > 0` ([#10232](https://github.com/PyTorchLightning/pytorch-lightning/pull/10232))
- Fixed `batch_size` in `ResultCollection` not being reset to 1 on epoch end ([#10242](https://github.com/PyTorchLightning/pytorch-lightning/pull/10242))
- Fixed `distrib_type` not being set when training plugin instances are being passed to the Trainer ([#10251](https://github.com/PyTorchLightning/pytorch-lightning/pull/10251))


## [1.4.9] - 2021-09-30

- Fixed `lr_find` to generate same results on multiple calls ([#9704](https://github.com/PyTorchLightning/pytorch-lightning/pull/9704))
- Fixed `reset` metrics on validation epoch end ([#9717](https://github.com/PyTorchLightning/pytorch-lightning/pull/9717))
- Fixed input validation for `gradient_clip_val`, `gradient_clip_algorithm`, `track_grad_norm` and `terminate_on_nan` Trainer arguments ([#9595](https://github.com/PyTorchLightning/pytorch-lightning/pull/9595))
- Reset metrics before each task starts ([#9410](https://github.com/PyTorchLightning/pytorch-lightning/pull/9410))


## [1.4.8] - 2021-09-22

- Fixed error reporting in DDP process reconciliation when processes are launched by an external agent ([#9389](https://github.com/PyTorchLightning/pytorch-lightning/pull/9389))
- Added PL_RECONCILE_PROCESS environment variable to enable process reconciliation regardless of cluster environment settings ([#9389](https://github.com/PyTorchLightning/pytorch-lightning/pull/9389))
- Fixed `add_argparse_args` raising `TypeError` when args are typed as `typing.Generic` in Python 3.6 ([#9554](https://github.com/PyTorchLightning/pytorch-lightning/pull/9554))
- Fixed back-compatibility for saving hyperparameters from a single container and inferring its argument name by reverting [#9125](https://github.com/PyTorchLightning/pytorch-lightning/pull/9125) ([#9642](https://github.com/PyTorchLightning/pytorch-lightning/pull/9642))


## [1.4.7] - 2021-09-14

- Fixed logging of nan parameters ([#9364](https://github.com/PyTorchLightning/pytorch-lightning/pull/9364))
- Fixed `replace_sampler` missing the batch size under specific conditions ([#9367](https://github.com/PyTorchLightning/pytorch-lightning/pull/9367))
- Pass init args to ShardedDataParallel ([#9483](https://github.com/PyTorchLightning/pytorch-lightning/pull/9483))
- Fixed collision of user argument when using ShardedDDP ([#9512](https://github.com/PyTorchLightning/pytorch-lightning/pull/9512))
- Fixed DeepSpeed crash for RNNs ([#9489](https://github.com/PyTorchLightning/pytorch-lightning/pull/9489))


## [1.4.6] - 2021-09-07

- Fixed an issues with export to ONNX format when a model has multiple inputs ([#8800](https://github.com/PyTorchLightning/pytorch-lightning/pull/8800))
- Removed deprecation warnings being called for `on_{task}_dataloader` ([#9279](https://github.com/PyTorchLightning/pytorch-lightning/pull/9279))
- Fixed save/load/resume from checkpoint for DeepSpeed Plugin (
    [#8397](https://github.com/PyTorchLightning/pytorch-lightning/pull/8397),
    [#8644](https://github.com/PyTorchLightning/pytorch-lightning/pull/8644),
    [#8627](https://github.com/PyTorchLightning/pytorch-lightning/pull/8627))
- Fixed `EarlyStopping` running on train epoch end when `check_val_every_n_epoch>1` is set ([#9156](https://github.com/PyTorchLightning/pytorch-lightning/pull/9156))
- Fixed an issue with logger outputs not being finalized correctly after prediction runs ([#8333](https://github.com/PyTorchLightning/pytorch-lightning/issues/8333))
- Fixed the Apex and DeepSpeed plugin closure running after the `on_before_optimizer_step` hook ([#9288](https://github.com/PyTorchLightning/pytorch-lightning/issues/9288))
- Fixed the Native AMP plugin closure not running with manual optimization ([#9288](https://github.com/PyTorchLightning/pytorch-lightning/issues/9288))
- Fixed bug where data-loading functions where not getting the correct running stage passed ([#8858](https://github.com/PyTorchLightning/pytorch-lightning/pull/8858))
- Fixed intra-epoch evaluation outputs staying in memory when the respective `*_epoch_end` hook wasn't overridden ([#9261](https://github.com/PyTorchLightning/pytorch-lightning/pull/9261))
- Fixed error handling in DDP process reconciliation when `_sync_dir` was not initialized ([#9267](https://github.com/PyTorchLightning/pytorch-lightning/pull/9267))
- Fixed PyTorch Profiler not enabled for manual optimization ([#9316](https://github.com/PyTorchLightning/pytorch-lightning/pull/9316))
- Fixed inspection of other args when a container is specified in `save_hyperparameters` ([#9125](https://github.com/PyTorchLightning/pytorch-lightning/pull/9125))
- Fixed signature of `Timer.on_train_epoch_end` and `StochasticWeightAveraging.on_train_epoch_end` to prevent unwanted deprecation warnings ([#9347](https://github.com/PyTorchLightning/pytorch-lightning/pull/9347))


## [1.4.5] - 2021-08-31

- Fixed reduction using `self.log(sync_dict=True, reduce_fx={mean,max})` ([#9142](https://github.com/PyTorchLightning/pytorch-lightning/pull/9142))
- Fixed not setting a default value for `max_epochs` if `max_time` was specified on the `Trainer` constructor ([#9072](https://github.com/PyTorchLightning/pytorch-lightning/pull/9072))
- Fixed the CometLogger, no longer modifies the metrics in place. Instead creates a copy of metrics before performing any operations ([#9150](https://github.com/PyTorchLightning/pytorch-lightning/pull/9150))
- Fixed `DDP` "CUDA error: initialization error" due to a `copy` instead of `deepcopy` on `ResultCollection` ([#9239](https://github.com/PyTorchLightning/pytorch-lightning/pull/9239))


## [1.4.4] - 2021-08-24

- Fixed a bug in the binary search mode of auto batch size scaling where exception was raised if the first trainer run resulted in OOM ([#8954](https://github.com/PyTorchLightning/pytorch-lightning/pull/8954))
- Fixed a bug causing logging with `log_gpu_memory='min_max'` not working ([#9013](https://github.com/PyTorchLightning/pytorch-lightning/pull/9013))


## [1.4.3] - 2021-08-17

- Fixed plateau scheduler stepping on incomplete epoch ([#8861](https://github.com/PyTorchLightning/pytorch-lightning/pull/8861))
- Fixed infinite loop with `CycleIterator` and multiple loaders ([#8889](https://github.com/PyTorchLightning/pytorch-lightning/pull/8889))
- Fixed `StochasticWeightAveraging` with a list of learning rates not applying them to each param group ([#8747](https://github.com/PyTorchLightning/pytorch-lightning/issues/8747))
- Restore original loaders if replaced by entrypoint ([#8885](https://github.com/PyTorchLightning/pytorch-lightning/pull/8885))
- Fixed lost reference to `_Metadata` object in `ResultMetricCollection` ([#8932](https://github.com/PyTorchLightning/pytorch-lightning/pull/8932))
- Ensure the existence of `DDPPlugin._sync_dir` in `reconciliate_processes` ([#8939](https://github.com/PyTorchLightning/pytorch-lightning/pull/8939))


## [1.4.2] - 2021-08-10

- Fixed recursive call for `apply_to_collection(include_none=False)` ([#8719](https://github.com/PyTorchLightning/pytorch-lightning/pull/8719))
- Fixed truncated backprop through time enablement when set as a property on the LightningModule and not the Trainer ([#8804](https://github.com/PyTorchLightning/pytorch-lightning/pull/8804/))
- Fixed comments and exception message for metrics_to_scalars ([#8782](https://github.com/PyTorchLightning/pytorch-lightning/pull/8782/))
- Fixed typo error in LightningLoggerBase.after_save_checkpoint docstring ([#8737](https://github.com/PyTorchLightning/pytorch-lightning/pull/8737/))


## [1.4.1] - 2021-08-03

- Fixed `trainer.fit_loop.split_idx` always returning `None` ([#8601](https://github.com/PyTorchLightning/pytorch-lightning/pull/8601))
- Fixed references for `ResultCollection.extra` ([#8622](https://github.com/PyTorchLightning/pytorch-lightning/pull/8622))
- Fixed reference issues during epoch end result collection ([#8621](https://github.com/PyTorchLightning/pytorch-lightning/pull/8621))
- Fixed horovod auto-detection when horovod is not installed and the launcher is `mpirun` ([#8610](https://github.com/PyTorchLightning/pytorch-lightning/pull/8610))
- Fixed an issue with `training_step` outputs not getting collected correctly for `training_epoch_end` ([#8613](https://github.com/PyTorchLightning/pytorch-lightning/pull/8613))
- Fixed distributed types support for CPUs ([#8667](https://github.com/PyTorchLightning/pytorch-lightning/pull/8667))
- Fixed a deadlock issue with DDP and torchelastic ([#8655](https://github.com/PyTorchLightning/pytorch-lightning/pull/8655))
- Fixed `accelerator=ddp` choice for CPU ([#8645](https://github.com/PyTorchLightning/pytorch-lightning/pull/8645))


## [1.4.0] - 2021-07-27

### Added

- Added `extract_batch_size` utility and corresponding tests to extract batch dimension from multiple batch types ([#8357](https://github.com/PyTorchLightning/pytorch-lightning/pull/8357/))
- Added support for named parameter groups in `LearningRateMonitor` ([#7987](https://github.com/PyTorchLightning/pytorch-lightning/pull/7987))
- Added `dataclass` support for `pytorch_lightning.utilities.apply_to_collection` ([#7935](https://github.com/PyTorchLightning/pytorch-lightning/pull/7935))
- Added support to `LightningModule.to_torchscript` for saving to custom filesystems with `fsspec` ([#7617](https://github.com/PyTorchLightning/pytorch-lightning/pull/7617))
- Added `KubeflowEnvironment` for use with the `PyTorchJob` operator in Kubeflow
- Added LightningCLI support for config files on object stores ([#7521](https://github.com/PyTorchLightning/pytorch-lightning/pull/7521))
- Added `ModelPruning(prune_on_train_epoch_end=True|False)` to choose when to apply pruning ([#7704](https://github.com/PyTorchLightning/pytorch-lightning/pull/7704))
- Added support for checkpointing based on a provided time interval during training ([#7515](https://github.com/PyTorchLightning/pytorch-lightning/pull/7515))
- Progress tracking
  * Added dataclasses for progress tracking ([#6603](https://github.com/PyTorchLightning/pytorch-lightning/pull/6603),
    [#7574](https://github.com/PyTorchLightning/pytorch-lightning/pull/7574),
    [#8140](https://github.com/PyTorchLightning/pytorch-lightning/pull/8140),
    [#8362](https://github.com/PyTorchLightning/pytorch-lightning/pull/8362))
  * Add `{,load_}state_dict` to the progress tracking dataclasses ([#8140](https://github.com/PyTorchLightning/pytorch-lightning/pull/8140))
  * Connect the progress tracking dataclasses to the loops ([#8244](https://github.com/PyTorchLightning/pytorch-lightning/pull/8244),
    [#8362](https://github.com/PyTorchLightning/pytorch-lightning/pull/8362))
  * Do not reset the progress tracking dataclasses total counters ([#8475](https://github.com/PyTorchLightning/pytorch-lightning/pull/8475))
- Added support for passing a `LightningDataModule` positionally as the second argument to `trainer.{validate,test,predict}` ([#7431](https://github.com/PyTorchLightning/pytorch-lightning/pull/7431))
- Added argument `trainer.predict(ckpt_path)` ([#7430](https://github.com/PyTorchLightning/pytorch-lightning/pull/7430))
- Added `clip_grad_by_value` support for TPUs ([#7025](https://github.com/PyTorchLightning/pytorch-lightning/pull/7025))
- Added support for passing any class to `is_overridden` ([#7918](https://github.com/PyTorchLightning/pytorch-lightning/pull/7918))
- Added `sub_dir` parameter to `TensorBoardLogger` ([#6195](https://github.com/PyTorchLightning/pytorch-lightning/pull/6195))
- Added correct `dataloader_idx` to batch transfer hooks ([#6241](https://github.com/PyTorchLightning/pytorch-lightning/pull/6241))
- Added `include_none=bool` argument to `apply_to_collection` ([#7769](https://github.com/PyTorchLightning/pytorch-lightning/pull/7769))
- Added `apply_to_collections` to apply a function to two zipped collections ([#7769](https://github.com/PyTorchLightning/pytorch-lightning/pull/7769))
- Added `ddp_fully_sharded` support ([#7487](https://github.com/PyTorchLightning/pytorch-lightning/pull/7487))
- Added `should_rank_save_checkpoint` property to Training Plugins ([#7684](https://github.com/PyTorchLightning/pytorch-lightning/pull/7684))
- Added `log_grad_norm` hook to `LightningModule` to customize the logging of gradient norms ([#7873](https://github.com/PyTorchLightning/pytorch-lightning/pull/7873))
- Added `save_config_filename` init argument to `LightningCLI` to ease resolving name conflicts ([#7741](https://github.com/PyTorchLightning/pytorch-lightning/pull/7741))
- Added `save_config_overwrite` init argument to `LightningCLI` to ease overwriting existing config files ([#8059](https://github.com/PyTorchLightning/pytorch-lightning/pull/8059))
- Added reset dataloader hooks to Training Plugins and Accelerators ([#7861](https://github.com/PyTorchLightning/pytorch-lightning/pull/7861))
- Added trainer stage hooks for Training Plugins and Accelerators ([#7864](https://github.com/PyTorchLightning/pytorch-lightning/pull/7864))
- Added the `on_before_optimizer_step` hook ([#8048](https://github.com/PyTorchLightning/pytorch-lightning/pull/8048))
- Added IPU Accelerator ([#7867](https://github.com/PyTorchLightning/pytorch-lightning/pull/7867))
- Fault-tolerant training
    * Added `{,load_}state_dict` to `ResultCollection` ([#7948](https://github.com/PyTorchLightning/pytorch-lightning/pull/7948))
    * Added `{,load_}state_dict` to `Loops` ([#8197](https://github.com/PyTorchLightning/pytorch-lightning/pull/8197))
    * Added `FastForwardSampler` and `CaptureIterableDataset` ([#8307](https://github.com/PyTorchLightning/pytorch-lightning/pull/8307))
    * Set `Loop.restarting=False` at the end of the first iteration ([#8362](https://github.com/PyTorchLightning/pytorch-lightning/pull/8362))
    * Save the loops state with the checkpoint (opt-in) ([#8362](https://github.com/PyTorchLightning/pytorch-lightning/pull/8362))
    * Save a checkpoint to restore the state on exception (opt-in) ([#8362](https://github.com/PyTorchLightning/pytorch-lightning/pull/8362))
    * Added `state_dict` and `load_state_dict` utilities for `CombinedLoader` + utilities for dataloader ([#8364](https://github.com/PyTorchLightning/pytorch-lightning/pull/8364))
- Added `rank_zero_only` to `LightningModule.log` function ([#7966](https://github.com/PyTorchLightning/pytorch-lightning/pull/7966))
- Added `metric_attribute` to `LightningModule.log` function ([#7966](https://github.com/PyTorchLightning/pytorch-lightning/pull/7966))
- Added a warning if `Trainer(log_every_n_steps)` is a value too high for the training dataloader ([#7734](https://github.com/PyTorchLightning/pytorch-lightning/pull/7734))
- Added LightningCLI support for argument links applied on instantiation ([#7895](https://github.com/PyTorchLightning/pytorch-lightning/pull/7895))
- Added LightningCLI support for configurable callbacks that should always be present ([#7964](https://github.com/PyTorchLightning/pytorch-lightning/pull/7964))
- Added DeepSpeed Infinity Support, and updated to DeepSpeed 0.4.0 ([#7234](https://github.com/PyTorchLightning/pytorch-lightning/pull/7234))
- Added support for `torch.nn.UninitializedParameter` in `ModelSummary` ([#7642](https://github.com/PyTorchLightning/pytorch-lightning/pull/7642))
- Added support `LightningModule.save_hyperparameters` when `LightningModule` is a dataclass ([#7992](https://github.com/PyTorchLightning/pytorch-lightning/pull/7992))
- Added support for overriding `optimizer_zero_grad` and `optimizer_step` when using accumulate_grad_batches ([#7980](https://github.com/PyTorchLightning/pytorch-lightning/pull/7980))
- Added `logger` boolean flag to `save_hyperparameters` ([#7960](https://github.com/PyTorchLightning/pytorch-lightning/pull/7960))
- Added support for calling scripts using the module syntax (`python -m package.script`) ([#8073](https://github.com/PyTorchLightning/pytorch-lightning/pull/8073))
- Added support for optimizers and learning rate schedulers to `LightningCLI` ([#8093](https://github.com/PyTorchLightning/pytorch-lightning/pull/8093))
- Added XLA Profiler ([#8014](https://github.com/PyTorchLightning/pytorch-lightning/pull/8014))
- Added `PrecisionPlugin.{pre,post}_backward` ([#8328](https://github.com/PyTorchLightning/pytorch-lightning/pull/8328))
- Added `on_load_checkpoint` and `on_save_checkpoint` hooks to the `PrecisionPlugin` base class ([#7831](https://github.com/PyTorchLightning/pytorch-lightning/pull/7831))
- Added `max_depth` parameter in `ModelSummary` ([#8062](https://github.com/PyTorchLightning/pytorch-lightning/pull/8062))
- Added `XLAStatsMonitor` callback ([#8235](https://github.com/PyTorchLightning/pytorch-lightning/pull/8235))
- Added `restore` function and `restarting` attribute to base `Loop` ([#8247](https://github.com/PyTorchLightning/pytorch-lightning/pull/8247))
- Added support for `save_hyperparameters` in `LightningDataModule` ([#3792](https://github.com/PyTorchLightning/pytorch-lightning/pull/3792))
- Added the `ModelCheckpoint(save_on_train_epoch_end)` to choose when to run the saving logic ([#8389](https://github.com/PyTorchLightning/pytorch-lightning/pull/8389))
- Added `LSFEnvironment` for distributed training with the LSF resource manager `jsrun` ([#5102](https://github.com/PyTorchLightning/pytorch-lightning/pull/5102))
- Added support for `accelerator='cpu'|'gpu'|'tpu'|'ipu'|'auto'` ([#7808](https://github.com/PyTorchLightning/pytorch-lightning/pull/7808))
- Added `tpu_spawn_debug` to plugin registry ([#7933](https://github.com/PyTorchLightning/pytorch-lightning/pull/7933))
- Enabled traditional/manual launching of DDP processes through `LOCAL_RANK` and `NODE_RANK` environment variable assignments ([#7480](https://github.com/PyTorchLightning/pytorch-lightning/pull/7480))
- Added `quantize_on_fit_end` argument to `QuantizationAwareTraining` ([#8464](https://github.com/PyTorchLightning/pytorch-lightning/pull/8464))
- Added experimental support for loop specialization ([#8226](https://github.com/PyTorchLightning/pytorch-lightning/pull/8226))
- Added support for `devices` flag to Trainer ([#8440](https://github.com/PyTorchLightning/pytorch-lightning/pull/8440))
- Added private `prevent_trainer_and_dataloaders_deepcopy` context manager on the `LightningModule` ([#8472](https://github.com/PyTorchLightning/pytorch-lightning/pull/8472))
- Added support for providing callables to the Lightning CLI instead of types ([#8400](https://github.com/PyTorchLightning/pytorch-lightning/pull/8400))

### Changed

- Decoupled device parsing logic from Accelerator connector to Trainer ([#8180](https://github.com/PyTorchLightning/pytorch-lightning/pull/8180))
- Changed the `Trainer`'s `checkpoint_callback` argument to allow only boolean values ([#7539](https://github.com/PyTorchLightning/pytorch-lightning/pull/7539))
- Log epoch metrics before the `on_evaluation_end` hook ([#7272](https://github.com/PyTorchLightning/pytorch-lightning/pull/7272))
- Explicitly disallow calling `self.log(on_epoch=False)` during epoch-only or single-call hooks ([#7874](https://github.com/PyTorchLightning/pytorch-lightning/pull/7874))
- Changed these `Trainer` methods to be protected: `call_setup_hook`, `call_configure_sharded_model`, `pre_dispatch`, `dispatch`, `post_dispatch`, `call_teardown_hook`, `run_train`, `run_sanity_check`, `run_evaluate`, `run_evaluation`, `run_predict`, `track_output_for_epoch_end`
- Changed `metrics_to_scalars` to work with any collection or value ([#7888](https://github.com/PyTorchLightning/pytorch-lightning/pull/7888))
- Changed `clip_grad_norm` to use `torch.nn.utils.clip_grad_norm_` ([#7025](https://github.com/PyTorchLightning/pytorch-lightning/pull/7025))
- Validation is now always run inside the training epoch scope ([#7357](https://github.com/PyTorchLightning/pytorch-lightning/pull/7357))
- `ModelCheckpoint` now runs at the end of the training epoch by default ([#8389](https://github.com/PyTorchLightning/pytorch-lightning/pull/8389))
- `EarlyStopping` now runs at the end of the training epoch by default ([#8286](https://github.com/PyTorchLightning/pytorch-lightning/pull/8286))
- Refactored Loops
    * Moved attributes `global_step`, `current_epoch`, `max/min_steps`, `max/min_epochs`, `batch_idx`, and `total_batch_idx` to TrainLoop ([#7437](https://github.com/PyTorchLightning/pytorch-lightning/pull/7437))
    * Refactored result handling in training loop ([#7506](https://github.com/PyTorchLightning/pytorch-lightning/pull/7506))
    * Moved attributes `hiddens` and `split_idx` to TrainLoop ([#7507](https://github.com/PyTorchLightning/pytorch-lightning/pull/7507))
    * Refactored the logic around manual and automatic optimization inside the optimizer loop ([#7526](https://github.com/PyTorchLightning/pytorch-lightning/pull/7526))
    * Simplified "should run validation" logic ([#7682](https://github.com/PyTorchLightning/pytorch-lightning/pull/7682))
    * Simplified logic for updating the learning rate for schedulers ([#7682](https://github.com/PyTorchLightning/pytorch-lightning/pull/7682))
    * Removed the `on_epoch` guard from the "should stop" validation check ([#7701](https://github.com/PyTorchLightning/pytorch-lightning/pull/7701))
    * Refactored internal loop interface; added new classes `FitLoop`, `TrainingEpochLoop`, `TrainingBatchLoop` ([#7871](https://github.com/PyTorchLightning/pytorch-lightning/pull/7871), [#8077](https://github.com/PyTorchLightning/pytorch-lightning/pull/8077))
    * Removed `pytorch_lightning/trainer/training_loop.py` ([#7985](https://github.com/PyTorchLightning/pytorch-lightning/pull/7985))
    * Refactored evaluation loop interface; added new classes `DataLoaderLoop`, `EvaluationLoop`, `EvaluationEpochLoop` ([#7990](https://github.com/PyTorchLightning/pytorch-lightning/pull/7990), [#8077](https://github.com/PyTorchLightning/pytorch-lightning/pull/8077))
    * Removed `pytorch_lightning/trainer/evaluation_loop.py` ([#8056](https://github.com/PyTorchLightning/pytorch-lightning/pull/8056))
    * Restricted public access to several internal functions ([#8024](https://github.com/PyTorchLightning/pytorch-lightning/pull/8024))
    * Refactored trainer `_run_*` functions and separate evaluation loops ([#8065](https://github.com/PyTorchLightning/pytorch-lightning/pull/8065))
    * Refactored prediction loop interface; added new classes `PredictionLoop`, `PredictionEpochLoop` ([#7700](https://github.com/PyTorchLightning/pytorch-lightning/pull/7700), [#8077](https://github.com/PyTorchLightning/pytorch-lightning/pull/8077))
    * Removed `pytorch_lightning/trainer/predict_loop.py` ([#8094](https://github.com/PyTorchLightning/pytorch-lightning/pull/8094))
    * Moved result teardown to the loops ([#8245](https://github.com/PyTorchLightning/pytorch-lightning/pull/8245))
    * Improve `Loop` API to better handle children `state_dict` and `progress` ([#8334](https://github.com/PyTorchLightning/pytorch-lightning/pull/8334))
- Refactored logging
    * Renamed and moved `core/step_result.py` to `trainer/connectors/logger_connector/result.py` ([#7736](https://github.com/PyTorchLightning/pytorch-lightning/pull/7736))
    * Dramatically simplify the `LoggerConnector` ([#7882](https://github.com/PyTorchLightning/pytorch-lightning/pull/7882))
    * `trainer.{logged,progress_bar,callback}_metrics` are now updated on-demand ([#7882](https://github.com/PyTorchLightning/pytorch-lightning/pull/7882))
    * Completely overhaul the `Result` object in favor of `ResultMetric` ([#7882](https://github.com/PyTorchLightning/pytorch-lightning/pull/7882))
    * Improve epoch-level reduction time and overall memory usage ([#7882](https://github.com/PyTorchLightning/pytorch-lightning/pull/7882))
    * Allow passing `self.log(batch_size=...)` ([#7891](https://github.com/PyTorchLightning/pytorch-lightning/pull/7891))
    * Each of the training loops now keeps its own results collection ([#7891](https://github.com/PyTorchLightning/pytorch-lightning/pull/7891))
    * Remove `EpochResultStore` and `HookResultStore` in favor of `ResultCollection` ([#7909](https://github.com/PyTorchLightning/pytorch-lightning/pull/7909))
    * Remove `MetricsHolder` ([#7909](https://github.com/PyTorchLightning/pytorch-lightning/pull/7909))
- Moved `ignore_scalar_return_in_dp` warning suppression to the DataParallelPlugin class ([#7421](https://github.com/PyTorchLightning/pytorch-lightning/pull/7421/))
- Changed the behaviour when logging evaluation step metrics to no longer append `/epoch_*` to the metric name ([#7351](https://github.com/PyTorchLightning/pytorch-lightning/pull/7351))
- Raised `ValueError` when a `None` value is `self.log`-ed ([#7771](https://github.com/PyTorchLightning/pytorch-lightning/pull/7771))
- Changed `resolve_training_type_plugins` to allow setting `num_nodes` and `sync_batchnorm` from `Trainer` setting ([#7026](https://github.com/PyTorchLightning/pytorch-lightning/pull/7026))
- Default `seed_everything(workers=True)` in the `LightningCLI` ([#7504](https://github.com/PyTorchLightning/pytorch-lightning/pull/7504))
- Changed `model.state_dict()` in `CheckpointConnector` to allow `training_type_plugin` to customize the model's `state_dict()` ([#7474](https://github.com/PyTorchLightning/pytorch-lightning/pull/7474))
- `MLflowLogger` now uses the env variable `MLFLOW_TRACKING_URI` as default tracking URI ([#7457](https://github.com/PyTorchLightning/pytorch-lightning/pull/7457))
- Changed `Trainer` arg and functionality from `reload_dataloaders_every_epoch` to `reload_dataloaders_every_n_epochs` ([#5043](https://github.com/PyTorchLightning/pytorch-lightning/pull/5043))
- Changed `WandbLogger(log_model={True/'all'})` to log models as artifacts ([#6231](https://github.com/PyTorchLightning/pytorch-lightning/pull/6231))
- MLFlowLogger now accepts `run_name` as an constructor argument ([#7622](https://github.com/PyTorchLightning/pytorch-lightning/issues/7622))
- Changed `teardown()` in `Accelerator` to allow `training_type_plugin` to customize `teardown` logic ([#7579](https://github.com/PyTorchLightning/pytorch-lightning/pull/7579))
- `Trainer.fit` now raises an error when using manual optimization with unsupported features such as `gradient_clip_val` or `accumulate_grad_batches` ([#7788](https://github.com/PyTorchLightning/pytorch-lightning/pull/7788))
- Accelerator hooks are called regardless if `LightningModule` overrides the same hooks ([#7826](https://github.com/PyTorchLightning/pytorch-lightning/pull/7826))
- Moved profilers to their own file ([#7822](https://github.com/PyTorchLightning/pytorch-lightning/pull/7822))
- The `on_after_backward` hook is now called on accumulating iterations. Use the `on_before_optimizer_step` hook to mimic the old behaviour ([#8328](https://github.com/PyTorchLightning/pytorch-lightning/pull/8328))
- The mixed precision loss is no longer unscaled before the `on_after_backward` hook. Use the `on_before_optimizer_step` hook to mimic the old behaviour  ([#8328](https://github.com/PyTorchLightning/pytorch-lightning/pull/8328))
- The `TrainingTypePlugin.{pre,post}_backward` hooks no longer take the `optimizer, opt_idx, should_accumulate` arguments ([#8328](https://github.com/PyTorchLightning/pytorch-lightning/pull/8328))
- The `PrecisionPlugin.backward` hooks no longer returns a value ([#8328](https://github.com/PyTorchLightning/pytorch-lightning/pull/8328))
- The `PrecisionPlugin.backward` hooks no longer takes a `should_accumulate` argument ([#8328](https://github.com/PyTorchLightning/pytorch-lightning/pull/8328))
- Added the `on_before_backward` hook ([#7865](https://github.com/PyTorchLightning/pytorch-lightning/pull/7865))
- `LightningCLI` now aborts with a clearer message if config already exists and disables save config during `fast_dev_run`([#7963](https://github.com/PyTorchLightning/pytorch-lightning/pull/7963))
- Saved the `LightningCLI` config on `setup` and only on the main process ([#8017](https://github.com/PyTorchLightning/pytorch-lightning/pull/8017))
- Dropped the `LightningCLI` `ArgumentParser` when pickling ([#8017](https://github.com/PyTorchLightning/pytorch-lightning/pull/8017))
- Skip `broadcast` if distributed not initialized for the spawn plugins ([#8017](https://github.com/PyTorchLightning/pytorch-lightning/pull/8017))
- `Trainer(resume_from_checkpoint=...)` now restores the model directly after `LightningModule.setup()`, which is before `LightningModule.configure_sharded_model()` ([#7652](https://github.com/PyTorchLightning/pytorch-lightning/pull/7652))
- Moved `torch.cuda.set_device()` to enable collective calls earlier in setup ([#8312](https://github.com/PyTorchLightning/pytorch-lightning/pull/8312))
- Used XLA utility API to move data to CPU (Single TPU core) ([#8078](https://github.com/PyTorchLightning/pytorch-lightning/pull/8078))
- Improved error messages in `replace_sampler` when the `DataLoader` attributes are not included in the signature or the signature is missing optional arguments ([#8519](https://github.com/PyTorchLightning/pytorch-lightning/pull/8519))
- Moved `DeviceDtypeModuleMixin` and `HyperparametersMixin` mixin to `core` ([#8396](https://github.com/PyTorchLightning/pytorch-lightning/pull/8396))
- Return the `default_root_dir` as the `log_dir` when the logger is a `LoggerCollection` ([#8187](https://github.com/PyTorchLightning/pytorch-lightning/pull/8187))

### Deprecated

- Deprecated `LightningModule.loaded_optimizer_states_dict` ([#8229](https://github.com/PyTorchLightning/pytorch-lightning/pull/8229))
- Standardized the dataloaders arguments of `trainer.{fit,valdiate,test,tune}` ([#7431](https://github.com/PyTorchLightning/pytorch-lightning/pull/7431))
- Deprecated `DataModule` properties: `has_prepared_data`, `has_setup_fit`, `has_setup_validate`, `has_setup_test`, `has_setup_predict`, `has_teardown_fit`, `has_teardown_validate`, `has_teardown_test`, `has_teardown_predict` ([#7657](https://github.com/PyTorchLightning/pytorch-lightning/pull/7657/))
- Deprecated `TrainerModelHooksMixin` in favor of `pytorch_lightning.utilities.signature_utils` ([#7422](https://github.com/PyTorchLightning/pytorch-lightning/pull/7422))
- Deprecated `num_nodes` and `sync_batchnorm` arguments in `DDPPlugin` and `DDPSpawnPlugin` ([#7026](https://github.com/PyTorchLightning/pytorch-lightning/pull/7026))
- Deprecated `self.log(sync_dist_op)` in favor of `self.log(reduce_fx)`. ([#7891](https://github.com/PyTorchLightning/pytorch-lightning/pull/7891))
- Deprecated `is_overridden(model=...)` in favor of `is_overridden(instance=...)` ([#7918](https://github.com/PyTorchLightning/pytorch-lightning/pull/7918))
- Deprecated automatically detaching returned extras with grads ([#7994](https://github.com/PyTorchLightning/pytorch-lightning/pull/7994))
- Deprecated default value of `monitor` argument in EarlyStopping callback to enforce `monitor` as a required argument ([#7907](https://github.com/PyTorchLightning/pytorch-lightning/pull/7907))
- Deprecated importing `rank_zero_{warn,deprecation}` directly from `pytorch_lightning.utilities.distributed` ([#8085](https://github.com/PyTorchLightning/pytorch-lightning/pull/8085))
- Deprecated the use of `CheckpointConnector.hpc_load()` in favor of `CheckpointConnector.restore()` ([#7652](https://github.com/PyTorchLightning/pytorch-lightning/pull/7652))
- Deprecated `ModelCheckpoint(every_n_val_epochs)` in favor of `ModelCheckpoint(every_n_epochs)` ([#8383](https://github.com/PyTorchLightning/pytorch-lightning/pull/8383))
- Deprecated `DDPPlugin.task_idx` in favor of `DDPPlugin.local_rank` ([#8203](https://github.com/PyTorchLightning/pytorch-lightning/pull/8203))
- Deprecated the `Trainer.train_loop` property in favor of `Trainer.fit_loop` ([#8025](https://github.com/PyTorchLightning/pytorch-lightning/pull/8025))
- Deprecated the `Trainer.disable_validation` property in favor of `not Trainer.enable_validation` ([#8291](https://github.com/PyTorchLightning/pytorch-lightning/pull/8291))
- Deprecated `mode` parameter in `ModelSummary` in favor of `max_depth` ([#8062](https://github.com/PyTorchLightning/pytorch-lightning/pull/8062))
- Deprecated `reload_dataloaders_every_epoch` argument of `Trainer` in favor of `reload_dataloaders_every_n_epochs` ([#5043](https://github.com/PyTorchLightning/pytorch-lightning/pull/5043))
- Deprecated `distributed_backend` argument for `Trainer` ([#8575](https://github.com/PyTorchLightning/pytorch-lightning/pull/8575))

### Removed

- Dropped official support/testing for PyTorch <1.6 ([#8288](https://github.com/PyTorchLightning/pytorch-lightning/pull/8288))
- Removed `ProfilerConnector` ([#7654](https://github.com/PyTorchLightning/pytorch-lightning/pull/7654))
- Pruned deprecated classif. metrics from `pytorch_lightning.metrics.functional.classification` ([#7499](https://github.com/PyTorchLightning/pytorch-lightning/pull/7499))
- Removed deprecated data parallel classes `LightningDataParallel` and `LightningDistributedDataParallel` from `pytorch_lightning.overrides.data_parallel` ([#7510](https://github.com/PyTorchLightning/pytorch-lightning/pull/7510))
- Removed deprecated trainer attributes - `get_model` and `accelerator_backend` ([#7502](https://github.com/PyTorchLightning/pytorch-lightning/pull/7502))
- Removed support for automatically monitoring the `val_loss` key with `ModelCheckpoint`. Pass your `monitor` of choice to the `ModelCheckpoint` instance instead ([#8293](https://github.com/PyTorchLightning/pytorch-lightning/pull/8293))
- Removed support for `self.log(tbptt_reduce_fx)` and `self.log(tbptt_pad_token)`. Please, open a discussion explaining your use-case if you relied on these. ([#7644](https://github.com/PyTorchLightning/pytorch-lightning/pull/7644))
- Removed deprecated utils modules `model_utils`, `warning_utils`, `xla_device_utils` and partially `argparse_utils` ([#7503](https://github.com/PyTorchLightning/pytorch-lightning/pull/7503))
- Removed `RPCPlugin` and `RPCSequentialPlugin`. If you were successfully using these plugins, please open a GitHub discussion about your use case ([#8101](https://github.com/PyTorchLightning/pytorch-lightning/pull/8101))
- Removed deprecated trainer attributes - `on_cpu`, `on_tpu`, `use_tpu`, `on_gpu`, `use_dp`, `use_ddp`, `use_ddp2`, `use_horovod`, `use_single_gpu` ([#7501](https://github.com/PyTorchLightning/pytorch-lightning/pull/7501))
- Removed deprecated `optimizer` argument in `LightningModule.manual_backward()`; Toggling optimizers in manual optimization should be done using `LightningModule.{un}toggle_optimizer()` ([#8287](https://github.com/PyTorchLightning/pytorch-lightning/pull/8287))
- Removed DeepSpeed FP16 Exception as FP32 is now supported ([#8462](https://github.com/PyTorchLightning/pytorch-lightning/pull/8462))
- Removed environment variable `PL_EXP_VERSION` from DDP subprocesses ([7403](https://github.com/PyTorchLightning/pytorch-lightning/pull/7403))

### Fixed

- Fixed the `GPUStatsMonitor` callbacks to use the correct GPU IDs if `CUDA_VISIBLE_DEVICES` set ([#8260](https://github.com/PyTorchLightning/pytorch-lightning/pull/8260))
- Fixed `lr_scheduler` checkpointed state by calling `update_lr_schedulers` before saving checkpoints ([#7877](https://github.com/PyTorchLightning/pytorch-lightning/pull/7877))
- Fixed ambiguous warning when both overfit and train dataloader shuffling are enabled ([#7685](https://github.com/PyTorchLightning/pytorch-lightning/pull/7685))
- Fixed dev debugger memory growing due to tracking events even when disabled ([#7875](https://github.com/PyTorchLightning/pytorch-lightning/pull/7875))
- Fixed `None` loss keys getting added in `training_epoch_end` when using manual optimization and not returning a loss ([#7772](https://github.com/PyTorchLightning/pytorch-lightning/pull/7772))
- Fixed a bug where `precision=64` with `accelerator='ddp_spawn'` would throw a pickle error ([#6924](https://github.com/PyTorchLightning/pytorch-lightning/pull/6924))
- Do not override the existing `epoch` value in `logged_metrics` when already logged by the user ([#7982](https://github.com/PyTorchLightning/pytorch-lightning/issues/7982))
- Support for manual optimization with DeepSpeed ([#7970](https://github.com/PyTorchLightning/pytorch-lightning/pull/7970))
- Fixed `dataloader_idx` argument value when predicting with only one `DataLoader` ([#7941](https://github.com/PyTorchLightning/pytorch-lightning/pull/7941))
- Fixed passing the `stage` argument of `Callback.{setup,teardown}` as a keyword ([#7973](https://github.com/PyTorchLightning/pytorch-lightning/pull/7973))
- Fixed metrics generated during `validation sanity checking` are cleaned on end ([#8171](https://github.com/PyTorchLightning/pytorch-lightning/pull/8171))
- Fixed `log_gpu_memory` metrics not being added to `logging` when nothing else is logged ([#8174](https://github.com/PyTorchLightning/pytorch-lightning/pull/8174))
- Fixed a bug where calling `log` with a `Metric` instance would raise an error if it was a nested attribute of the model ([#8181](https://github.com/PyTorchLightning/pytorch-lightning/pull/8181))
- Fixed a bug where using `precision=64` would cause buffers with complex dtype to be cast to real ([#8208](https://github.com/PyTorchLightning/pytorch-lightning/pull/8208))
- Fixed `is_overridden` returning true for wrapped functions with no changes ([#8296](https://github.com/PyTorchLightning/pytorch-lightning/pull/8296))
- Fixed a bug where `truncated_bptt_steps` would throw an AttributeError when the target RNN has multiple hidden states ([#8145](https://github.com/PyTorchLightning/pytorch-lightning/pull/8145))
- Fixed `self.optimizers()` not returning a single optimizer if it had been wrapped ([#8326](https://github.com/PyTorchLightning/pytorch-lightning/pull/8326))
- Fixed the `on_after_backward` hook not getting called when using manual optimization and no plugins ([#8328](https://github.com/PyTorchLightning/pytorch-lightning/pull/8328))
- Fixed the `LightningModule.backward` hook only getting called with the `apex` plugin when using manual optimization ([#8328](https://github.com/PyTorchLightning/pytorch-lightning/pull/8328))
- Fixed moving batch to device before sending it to the `on_*_batch_start`/`on_*_batch_end` callbacks and model hooks ([#7378](https://github.com/PyTorchLightning/pytorch-lightning/pull/7378))
- Fixed passing a custom `DDPPlugin` when choosing `accelerator="ddp_cpu"` for the accelerator ([#6208](https://github.com/PyTorchLightning/pytorch-lightning/pull/6208))
- Fixed missing call to `LightningModule.untoggle_optimizer` in training loop when running gradient accumulation with multiple optimizers ([#8284](https://github.com/PyTorchLightning/pytorch-lightning/pull/8284))
- Fixed hash of LightningEnum to work with value instead of name ([#8421](https://github.com/PyTorchLightning/pytorch-lightning/pull/8421)).
- Fixed a bug where an extra checkpoint was saved at the end of training if the `val_check_interval` did not align with the number of training batches ([#7724](https://github.com/PyTorchLightning/pytorch-lightning/pull/7724))
- Fixed hash of LightningEnum to work with value instead of name([#8421](https://github.com/PyTorchLightning/pytorch-lightning/pull/8421)).
- Fixed `move_data_to_device` to return the batch if the object `to` function didn't return `self` ([#8433](https://github.com/PyTorchLightning/pytorch-lightning/pull/8433))
- Fixed progress bar updates for Pod Training ([#8258](https://github.com/PyTorchLightning/pytorch-lightning/pull/8258))
- Fixed clearing dataloader references before attaching new dataloaders in consecutive `Trainer.{fit,validate,test,predict}´ runs ([#8442](https://github.com/PyTorchLightning/pytorch-lightning/pull/8442))
- Fixed memory leaks on GPU by moving `optimizer_states`, `ResultCollection.extra`, `ResultMetric` attributes, and `LoggerConnector` metrics to `cpu`. Also, delete the DDP wrapper on `teardown` ([#8490](https://github.com/PyTorchLightning/pytorch-lightning/pull/8490))
- Fixed `SWA` callback using LightningModule `prevent_trainer_and_dataloaders_deepcopy` to avoid OOM ([#8472](https://github.com/PyTorchLightning/pytorch-lightning/pull/8472))
- Fixed `ModelPruning` callback `on_save_checkpoint` to avoid making a `deepcopy` potentially leading to OOM ([#8472](https://github.com/PyTorchLightning/pytorch-lightning/pull/8472))
- Fixed the sampler replacement logic for `DataLoader`s which do not define all `DataLoader` attributes as `__init__` parameters ([#8519](https://github.com/PyTorchLightning/pytorch-lightning/pull/8519))
- Fixed DeepSpeed Windows support ([#8488](https://github.com/PyTorchLightning/pytorch-lightning/pull/8488))
- Fixed DeepSpeed not properly setting the trainer `lr_schedulers` attribute ([#8527](https://github.com/PyTorchLightning/pytorch-lightning/pull/8527))
- Fixed experiment version and log-dir divergence in DDP when using multiple `Trainer` instances in sequence ([7403](https://github.com/PyTorchLightning/pytorch-lightning/pull/7403))
- Enabled manual optimization for TPUs ([#8458](https://github.com/PyTorchLightning/pytorch-lightning/pull/8458))
- Fixed `accumulate_grad_batches` not been recomputed during model reload ([#5334](https://github.com/PyTorchLightning/pytorch-lightning/pull/5334))
- Fixed a `TypeError` when wrapping optimizers in the `HorovodPlugin` and running `Trainer.test` ([#7840](https://github.com/PyTorchLightning/pytorch-lightning/pull/7840))
- Fixed `BackboneFinetuning` restoration ([#8501](https://github.com/PyTorchLightning/pytorch-lightning/pull/8501))
- Fixed `lr_scheduler` with metric (e.g. `torch.optim.lr_scheduler.ReduceLROnPlateau`) when using `automatic_optimization = False` ([#7643](https://github.com/PyTorchLightning/pytorch-lightning/pull/7643))
- Fixed `DeepSpeed` breaking with no schedulers ([#8580](https://github.com/PyTorchLightning/pytorch-lightning/pull/8580))


## [1.3.8] - 2021-07-01

### Fixed

- Fixed a sync deadlock when checkpointing a `LightningModule` that uses a torchmetrics 0.4 `Metric` ([#8218](https://github.com/PyTorchLightning/pytorch-lightning/pull/8218))
- Fixed compatibility TorchMetrics v0.4 ([#8206](https://github.com/PyTorchLightning/pytorch-lightning/pull/8206))
- Added torchelastic check when sanitizing GPUs ([#8095](https://github.com/PyTorchLightning/pytorch-lightning/pull/8095))
- Fixed a DDP info message that was never shown ([#8111](https://github.com/PyTorchLightning/pytorch-lightning/pull/8111))
- Fixed metrics deprecation message at module import level ([#8163](https://github.com/PyTorchLightning/pytorch-lightning/pull/8163))
- Fixed a bug where an infinite recursion would be triggered when using the `BaseFinetuning` callback on a model that contains a `ModuleDict` ([#8170](https://github.com/PyTorchLightning/pytorch-lightning/pull/8170))
- Added a mechanism to detect `deadlock` for `DDP` when only 1 process trigger an `Exception`. The mechanism will `kill the processes` when it happens ([#8167](https://github.com/PyTorchLightning/pytorch-lightning/pull/8167))
- Fixed NCCL error when selecting non-consecutive device ids ([#8165](https://github.com/PyTorchLightning/pytorch-lightning/pull/8165))
- Fixed SWA to also work with `IterableDataset` ([#8172](https://github.com/PyTorchLightning/pytorch-lightning/pull/8172))


## [1.3.7] - 2021-06-22

### Fixed

- Fixed a bug where skipping an optimizer while using amp causes amp to trigger an assertion error ([#7975](https://github.com/PyTorchLightning/pytorch-lightning/pull/7975))
- Fixed deprecation messages not showing due to incorrect stacklevel ([#8002](https://github.com/PyTorchLightning/pytorch-lightning/pull/8002), [#8005](https://github.com/PyTorchLightning/pytorch-lightning/pull/8005))
- Fixed setting a `DistributedSampler` when using a distributed plugin in a custom accelerator ([#7814](https://github.com/PyTorchLightning/pytorch-lightning/pull/7814))
- Improved `PyTorchProfiler` chrome traces names ([#8009](https://github.com/PyTorchLightning/pytorch-lightning/pull/8009))
- Fixed moving the best score to device in `EarlyStopping` callback for TPU devices ([#7959](https://github.com/PyTorchLightning/pytorch-lightning/pull/7959))
- Fixes access to `callback_metrics` in ddp_spawn ([#7916](https://github.com/PyTorchLightning/pytorch-lightning/pull/7916))


## [1.3.6] - 2021-06-15

### Fixed

- Fixed logs overwriting issue for remote filesystems ([#7889](https://github.com/PyTorchLightning/pytorch-lightning/pull/7889))
- Fixed `DataModule.prepare_data` could only be called on the global rank 0 process ([#7945](https://github.com/PyTorchLightning/pytorch-lightning/pull/7945))
- Fixed setting `worker_init_fn` to seed dataloaders correctly when using DDP ([#7942](https://github.com/PyTorchLightning/pytorch-lightning/pull/7942))
- Fixed `BaseFinetuning` callback to properly handle parent modules w/ parameters ([#7931](https://github.com/PyTorchLightning/pytorch-lightning/pull/7931))


## [1.3.5] - 2021-06-08

### Added

- Added warning to Training Step output ([#7779](https://github.com/PyTorchLightning/pytorch-lightning/pull/7779))

### Fixed

- Fixed `LearningRateMonitor` and `BackboneFinetuning` ([#7835](https://github.com/PyTorchLightning/pytorch-lightning/pull/7835))
- Minor improvements to `apply_to_collection` and type signature of `log_dict` ([#7851](https://github.com/PyTorchLightning/pytorch-lightning/pull/7851))
- Fixed docker versions ([#7834](https://github.com/PyTorchLightning/pytorch-lightning/pull/7834))
- Fixed sharded training check for fp16 precision ([#7825](https://github.com/PyTorchLightning/pytorch-lightning/pull/7825))
- Fixed support for torch Module type hints in LightningCLI ([#7807](https://github.com/PyTorchLightning/pytorch-lightning/pull/7807))

### Changed

- Move `training_output` validation to after `train_step_end` ([#7868](https://github.com/PyTorchLightning/pytorch-lightning/pull/7868))


## [1.3.4] - 2021-06-01

### Fixed

- Fixed info message when max training time reached ([#7780](https://github.com/PyTorchLightning/pytorch-lightning/pull/7780))
- Fixed missing `__len__` method to `IndexBatchSamplerWrapper` ([#7681](https://github.com/PyTorchLightning/pytorch-lightning/pull/7681))


## [1.3.3] - 2021-05-27

### Changed

- Changed calling of `untoggle_optimizer(opt_idx)` out of the closure function ([#7563](https://github.com/PyTorchLightning/pytorch-lightning/pull/7563))

### Fixed

- Fixed `ProgressBar` pickling after calling `trainer.predict` ([#7608](https://github.com/PyTorchLightning/pytorch-lightning/pull/7608))
- Fixed broadcasting in multi-node, multi-gpu DDP using torch 1.7 ([#7592](https://github.com/PyTorchLightning/pytorch-lightning/pull/7592))
- Fixed dataloaders are not reset when tuning the model ([#7566](https://github.com/PyTorchLightning/pytorch-lightning/pull/7566))
- Fixed print errors in `ProgressBar` when `trainer.fit` is not called ([#7674](https://github.com/PyTorchLightning/pytorch-lightning/pull/7674))
- Fixed global step update when the epoch is skipped ([#7677](https://github.com/PyTorchLightning/pytorch-lightning/pull/7677))
- Fixed training loop total batch counter when accumulate grad batches was enabled ([#7692](https://github.com/PyTorchLightning/pytorch-lightning/pull/7692))


## [1.3.2] - 2021-05-18

### Changed

- `DataModule`s now avoid duplicate `{setup,teardown,prepare_data}` calls for the same stage ([#7238](https://github.com/PyTorchLightning/pytorch-lightning/pull/7238))

### Fixed

- Fixed parsing of multiple training dataloaders ([#7433](https://github.com/PyTorchLightning/pytorch-lightning/pull/7433))
- Fixed recursive passing of `wrong_type` keyword argument in `pytorch_lightning.utilities.apply_to_collection` ([#7433](https://github.com/PyTorchLightning/pytorch-lightning/pull/7433))
- Fixed setting correct `DistribType` for `ddp_cpu` (spawn) backend ([#7492](https://github.com/PyTorchLightning/pytorch-lightning/pull/7492))
- Fixed incorrect number of calls to LR scheduler when `check_val_every_n_epoch > 1` ([#7032](https://github.com/PyTorchLightning/pytorch-lightning/pull/7032))


## [1.3.1] - 2021-05-11

### Fixed

- Fixed DeepSpeed with IterableDatasets ([#7362](https://github.com/PyTorchLightning/pytorch-lightning/pull/7362))
- Fixed `Trainer.current_epoch` not getting restored after tuning ([#7434](https://github.com/PyTorchLightning/pytorch-lightning/pull/7434))
- Fixed local rank displayed in console log ([#7395](https://github.com/PyTorchLightning/pytorch-lightning/pull/7395))


## [1.3.0] - 2021-05-06

### Added

- Added support for the `EarlyStopping` callback to run at the end of the training epoch ([#6944](https://github.com/PyTorchLightning/pytorch-lightning/pull/6944))
- Added synchronization points before and after `setup` hooks are run ([#7202](https://github.com/PyTorchLightning/pytorch-lightning/pull/7202))
- Added a `teardown` hook to `ClusterEnvironment` ([#6942](https://github.com/PyTorchLightning/pytorch-lightning/pull/6942))
- Added utils for metrics to scalar conversions ([#7180](https://github.com/PyTorchLightning/pytorch-lightning/pull/7180))
- Added utils for NaN/Inf detection for gradients and parameters ([#6834](https://github.com/PyTorchLightning/pytorch-lightning/pull/6834))
- Added more explicit exception message when trying to execute `trainer.test()` or `trainer.validate()` with `fast_dev_run=True` ([#6667](https://github.com/PyTorchLightning/pytorch-lightning/pull/6667))
- Added `LightningCLI` class to provide simple reproducibility with minimum boilerplate training CLI (
    [#4492](https://github.com/PyTorchLightning/pytorch-lightning/pull/4492),
    [#6862](https://github.com/PyTorchLightning/pytorch-lightning/pull/6862),
    [#7156](https://github.com/PyTorchLightning/pytorch-lightning/pull/7156),
    [#7299](https://github.com/PyTorchLightning/pytorch-lightning/pull/7299))
- Added `gradient_clip_algorithm` argument to Trainer for gradient clipping by value ([#6123](https://github.com/PyTorchLightning/pytorch-lightning/pull/6123)).
- Added a way to print to terminal without breaking up the progress bar ([#5470](https://github.com/PyTorchLightning/pytorch-lightning/pull/5470))
- Added support to checkpoint after training steps in `ModelCheckpoint` callback ([#6146](https://github.com/PyTorchLightning/pytorch-lightning/pull/6146))
- Added `TrainerStatus.{INITIALIZING,RUNNING,FINISHED,INTERRUPTED}` ([#7173](https://github.com/PyTorchLightning/pytorch-lightning/pull/7173))
- Added `Trainer.validate()` method to perform one evaluation epoch over the validation set ([#4948](https://github.com/PyTorchLightning/pytorch-lightning/pull/4948))
- Added `LightningEnvironment` for Lightning-specific DDP ([#5915](https://github.com/PyTorchLightning/pytorch-lightning/pull/5915))
- Added `teardown()` hook to LightningDataModule ([#4673](https://github.com/PyTorchLightning/pytorch-lightning/pull/4673))
- Added `auto_insert_metric_name` parameter to `ModelCheckpoint` ([#6277](https://github.com/PyTorchLightning/pytorch-lightning/pull/6277))
- Added arg to `self.log` that enables users to give custom names when dealing with multiple dataloaders ([#6274](https://github.com/PyTorchLightning/pytorch-lightning/pull/6274))
- Added `teardown` method to `BaseProfiler` to enable subclasses defining post-profiling steps outside of `__del__` ([#6370](https://github.com/PyTorchLightning/pytorch-lightning/pull/6370))
- Added `setup` method to `BaseProfiler` to enable subclasses defining pre-profiling steps for every process ([#6633](https://github.com/PyTorchLightning/pytorch-lightning/pull/6633))
- Added no return warning to predict ([#6139](https://github.com/PyTorchLightning/pytorch-lightning/pull/6139))
- Added `Trainer.predict` config validation ([#6543](https://github.com/PyTorchLightning/pytorch-lightning/pull/6543))
- Added `AbstractProfiler` interface ([#6621](https://github.com/PyTorchLightning/pytorch-lightning/pull/6621))
- Added support for including module names for forward in the autograd trace of `PyTorchProfiler` ([#6349](https://github.com/PyTorchLightning/pytorch-lightning/pull/6349))
- Added support for the PyTorch 1.8.1 autograd profiler ([#6618](https://github.com/PyTorchLightning/pytorch-lightning/pull/6618))
- Added `outputs` parameter to callback's `on_validation_epoch_end` & `on_test_epoch_end` hooks ([#6120](https://github.com/PyTorchLightning/pytorch-lightning/pull/6120))
- Added `configure_sharded_model` hook ([#6679](https://github.com/PyTorchLightning/pytorch-lightning/pull/6679))
- Added support for `precision=64`, enabling training with double precision ([#6595](https://github.com/PyTorchLightning/pytorch-lightning/pull/6595))
- Added support for DDP communication hooks ([#6736](https://github.com/PyTorchLightning/pytorch-lightning/pull/6736))
- Added `artifact_location` argument to `MLFlowLogger` which will be passed to the `MlflowClient.create_experiment` call ([#6677](https://github.com/PyTorchLightning/pytorch-lightning/pull/6677))
- Added `model` parameter to precision plugins' `clip_gradients` signature (
    [#6764](https://github.com/PyTorchLightning/pytorch-lightning/pull/6764),
    [#7231](https://github.com/PyTorchLightning/pytorch-lightning/pull/7231))
- Added `is_last_batch` attribute to `Trainer` ([#6825](https://github.com/PyTorchLightning/pytorch-lightning/pull/6825))
- Added `LightningModule.lr_schedulers()` for manual optimization  ([#6567](https://github.com/PyTorchLightning/pytorch-lightning/pull/6567))
- Added `MpModelWrapper` in TPU Spawn ([#7045](https://github.com/PyTorchLightning/pytorch-lightning/pull/7045))
- Added `max_time` Trainer argument to limit training time ([#6823](https://github.com/PyTorchLightning/pytorch-lightning/pull/6823))
- Added `on_predict_{batch,epoch}_{start,end}` hooks ([#7141](https://github.com/PyTorchLightning/pytorch-lightning/pull/7141))
- Added new `EarlyStopping` parameters `stopping_threshold` and `divergence_threshold` ([#6868](https://github.com/PyTorchLightning/pytorch-lightning/pull/6868))
- Added `debug` flag to TPU Training Plugins (PT_XLA_DEBUG) ([#7219](https://github.com/PyTorchLightning/pytorch-lightning/pull/7219))
- Added new `UnrepeatedDistributedSampler` and `IndexBatchSamplerWrapper` for tracking distributed predictions ([#7215](https://github.com/PyTorchLightning/pytorch-lightning/pull/7215))
- Added `trainer.predict(return_predictions=None|False|True)` ([#7215](https://github.com/PyTorchLightning/pytorch-lightning/pull/7215))
- Added `BasePredictionWriter` callback to implement prediction saving ([#7127](https://github.com/PyTorchLightning/pytorch-lightning/pull/7127))
- Added `trainer.tune(scale_batch_size_kwargs, lr_find_kwargs)` arguments to configure the tuning algorithms ([#7258](https://github.com/PyTorchLightning/pytorch-lightning/pull/7258))
- Added `tpu_distributed` check for TPU Spawn barrier ([#7241](https://github.com/PyTorchLightning/pytorch-lightning/pull/7241))
- Added device updates to TPU Spawn for Pod training ([#7243](https://github.com/PyTorchLightning/pytorch-lightning/pull/7243))
- Added warning when missing `Callback` and using `resume_from_checkpoint` ([#7254](https://github.com/PyTorchLightning/pytorch-lightning/pull/7254))
- DeepSpeed single file saving ([#6900](https://github.com/PyTorchLightning/pytorch-lightning/pull/6900))
- Added Training type Plugins Registry (
    [#6982](https://github.com/PyTorchLightning/pytorch-lightning/pull/6982),
    [#7063](https://github.com/PyTorchLightning/pytorch-lightning/pull/7063),
    [#7214](https://github.com/PyTorchLightning/pytorch-lightning/pull/7214),
    [#7224](https://github.com/PyTorchLightning/pytorch-lightning/pull/7224)
)
- Add `ignore` param to `save_hyperparameters` ([#6056](https://github.com/PyTorchLightning/pytorch-lightning/pull/6056))

### Changed

- Changed `LightningModule.truncated_bptt_steps` to be property ([#7323](https://github.com/PyTorchLightning/pytorch-lightning/pull/7323))
- Changed `EarlyStopping` callback from by default running `EarlyStopping.on_validation_end` if only training is run. Set `check_on_train_epoch_end` to run the callback at the end of the train epoch instead of at the end of the validation epoch ([#7069](https://github.com/PyTorchLightning/pytorch-lightning/pull/7069))
- Renamed `pytorch_lightning.callbacks.swa` to `pytorch_lightning.callbacks.stochastic_weight_avg` ([#6259](https://github.com/PyTorchLightning/pytorch-lightning/pull/6259))
- Refactor `RunningStage` and `TrainerState` usage (
    [#4945](https://github.com/PyTorchLightning/pytorch-lightning/pull/4945),
    [#7173](https://github.com/PyTorchLightning/pytorch-lightning/pull/7173))
    * Added `RunningStage.SANITY_CHECKING`
    * Added `TrainerFn.{FITTING,VALIDATING,TESTING,PREDICTING,TUNING}`
    * Changed `trainer.evaluating` to return `True` if validating or testing
- Changed `setup()` and `teardown()` stage argument to take any of `{fit,validate,test,predict}` ([#6386](https://github.com/PyTorchLightning/pytorch-lightning/pull/6386))
- Changed profilers to save separate report files per state and rank ([#6621](https://github.com/PyTorchLightning/pytorch-lightning/pull/6621))
- The trainer no longer tries to save a checkpoint on exception or run callback's `on_train_end` functions ([#6864](https://github.com/PyTorchLightning/pytorch-lightning/pull/6864))
- Changed `PyTorchProfiler` to use `torch.autograd.profiler.record_function` to record functions ([#6349](https://github.com/PyTorchLightning/pytorch-lightning/pull/6349))
- Disabled `lr_scheduler.step()` in manual optimization  ([#6825](https://github.com/PyTorchLightning/pytorch-lightning/pull/6825))
- Changed warnings and recommendations for dataloaders in `ddp_spawn` ([#6762](https://github.com/PyTorchLightning/pytorch-lightning/pull/6762))
- `pl.seed_everything` will now also set the seed on the `DistributedSampler` ([#7024](https://github.com/PyTorchLightning/pytorch-lightning/pull/7024))
- Changed default setting for communication of multi-node training using `DDPShardedPlugin` ([#6937](https://github.com/PyTorchLightning/pytorch-lightning/pull/6937))
- `trainer.tune()` now returns the tuning result ([#7258](https://github.com/PyTorchLightning/pytorch-lightning/pull/7258))
- `LightningModule.from_datasets()` now accepts `IterableDataset` instances as training datasets. ([#7503](https://github.com/PyTorchLightning/pytorch-lightning/pull/7503))
- Changed `resume_from_checkpoint` warning to an error when the checkpoint file does not exist ([#7075](https://github.com/PyTorchLightning/pytorch-lightning/pull/7075))
- Automatically set `sync_batchnorm` for `training_type_plugin` ([#6536](https://github.com/PyTorchLightning/pytorch-lightning/pull/6536))
- Allowed training type plugin to delay optimizer creation ([#6331](https://github.com/PyTorchLightning/pytorch-lightning/pull/6331))
- Removed ModelSummary validation from train loop on_trainer_init ([#6610](https://github.com/PyTorchLightning/pytorch-lightning/pull/6610))
- Moved `save_function` to accelerator ([#6689](https://github.com/PyTorchLightning/pytorch-lightning/pull/6689))
- Updated DeepSpeed ZeRO ([#6546](https://github.com/PyTorchLightning/pytorch-lightning/pull/6546),
    [#6752](https://github.com/PyTorchLightning/pytorch-lightning/pull/6752),
    [#6142](https://github.com/PyTorchLightning/pytorch-lightning/pull/6142),
    [#6321](https://github.com/PyTorchLightning/pytorch-lightning/pull/6321))
- Improved verbose logging for `EarlyStopping` callback ([#6811](https://github.com/PyTorchLightning/pytorch-lightning/pull/6811))
- Run ddp_spawn dataloader checks on Windows ([#6930](https://github.com/PyTorchLightning/pytorch-lightning/pull/6930))
- Updated mlflow with using `resolve_tags` ([#6746](https://github.com/PyTorchLightning/pytorch-lightning/pull/6746))
- Moved `save_hyperparameters` to its own function ([#7119](https://github.com/PyTorchLightning/pytorch-lightning/pull/7119))
- Replaced `_DataModuleWrapper` with `__new__` ([#7289](https://github.com/PyTorchLightning/pytorch-lightning/pull/7289))
- Reset `current_fx` properties on lightning module in teardown ([#7247](https://github.com/PyTorchLightning/pytorch-lightning/pull/7247))
- Auto-set `DataLoader.worker_init_fn` with `seed_everything` ([#6960](https://github.com/PyTorchLightning/pytorch-lightning/pull/6960))
- Remove `model.trainer` call inside of dataloading mixin ([#7317](https://github.com/PyTorchLightning/pytorch-lightning/pull/7317))
- Split profilers module ([#6261](https://github.com/PyTorchLightning/pytorch-lightning/pull/6261))
- Ensure accelerator is valid if running interactively ([#5970](https://github.com/PyTorchLightning/pytorch-lightning/pull/5970))
- Disabled batch transfer in DP mode ([#6098](https://github.com/PyTorchLightning/pytorch-lightning/pull/6098))

### Deprecated

- Deprecated `outputs` in both `LightningModule.on_train_epoch_end` and `Callback.on_train_epoch_end` hooks ([#7339](https://github.com/PyTorchLightning/pytorch-lightning/pull/7339))
- Deprecated `Trainer.truncated_bptt_steps` in favor of `LightningModule.truncated_bptt_steps` ([#7323](https://github.com/PyTorchLightning/pytorch-lightning/pull/7323))
- Deprecated `outputs` in both `LightningModule.on_train_epoch_end` and `Callback.on_train_epoch_end` hooks ([#7339](https://github.com/PyTorchLightning/pytorch-lightning/pull/7339))
- Deprecated `LightningModule.grad_norm` in favor of `pytorch_lightning.utilities.grads.grad_norm` ([#7292](https://github.com/PyTorchLightning/pytorch-lightning/pull/7292))
- Deprecated the `save_function` property from the `ModelCheckpoint` callback ([#7201](https://github.com/PyTorchLightning/pytorch-lightning/pull/7201))
- Deprecated `LightningModule.write_predictions` and `LightningModule.write_predictions_dict` ([#7066](https://github.com/PyTorchLightning/pytorch-lightning/pull/7066))
- Deprecated `TrainerLoggingMixin` in favor of a separate utilities module for metric handling ([#7180](https://github.com/PyTorchLightning/pytorch-lightning/pull/7180))
- Deprecated `TrainerTrainingTricksMixin` in favor of a separate utilities module for NaN/Inf detection for gradients and parameters ([#6834](https://github.com/PyTorchLightning/pytorch-lightning/pull/6834))
- `period` has been deprecated in favor of `every_n_val_epochs` in the `ModelCheckpoint` callback ([#6146](https://github.com/PyTorchLightning/pytorch-lightning/pull/6146))
- Deprecated `trainer.running_sanity_check` in favor of `trainer.sanity_checking` ([#4945](https://github.com/PyTorchLightning/pytorch-lightning/pull/4945))
- Deprecated `Profiler(output_filename)` in favor of `dirpath` and `filename` ([#6621](https://github.com/PyTorchLightning/pytorch-lightning/pull/6621))
- Deprecated `PytorchProfiler(profiled_functions)` in favor of `record_functions` ([#6349](https://github.com/PyTorchLightning/pytorch-lightning/pull/6349))
- Deprecated `@auto_move_data` in favor of `trainer.predict` ([#6993](https://github.com/PyTorchLightning/pytorch-lightning/pull/6993))
- Deprecated `Callback.on_load_checkpoint(checkpoint)` in favor of `Callback.on_load_checkpoint(trainer, pl_module, checkpoint)` ([#7253](https://github.com/PyTorchLightning/pytorch-lightning/pull/7253))
- Deprecated metrics in favor of `torchmetrics` (
    [#6505](https://github.com/PyTorchLightning/pytorch-lightning/pull/6505),
    [#6530](https://github.com/PyTorchLightning/pytorch-lightning/pull/6530),
    [#6540](https://github.com/PyTorchLightning/pytorch-lightning/pull/6540),
    [#6547](https://github.com/PyTorchLightning/pytorch-lightning/pull/6547),
    [#6515](https://github.com/PyTorchLightning/pytorch-lightning/pull/6515),
    [#6572](https://github.com/PyTorchLightning/pytorch-lightning/pull/6572),
    [#6573](https://github.com/PyTorchLightning/pytorch-lightning/pull/6573),
    [#6584](https://github.com/PyTorchLightning/pytorch-lightning/pull/6584),
    [#6636](https://github.com/PyTorchLightning/pytorch-lightning/pull/6636),
    [#6637](https://github.com/PyTorchLightning/pytorch-lightning/pull/6637),
    [#6649](https://github.com/PyTorchLightning/pytorch-lightning/pull/6649),
    [#6659](https://github.com/PyTorchLightning/pytorch-lightning/pull/6659),
    [#7131](https://github.com/PyTorchLightning/pytorch-lightning/pull/7131),
)
- Deprecated the `LightningModule.datamodule` getter and setter methods; access them through `Trainer.datamodule` instead ([#7168](https://github.com/PyTorchLightning/pytorch-lightning/pull/7168))
- Deprecated the use of `Trainer(gpus="i")` (string) for selecting the i-th GPU; from v1.5 this will set the number of GPUs instead of the index ([#6388](https://github.com/PyTorchLightning/pytorch-lightning/pull/6388))

### Removed

- Removed the `exp_save_path` property from the `LightningModule` ([#7266](https://github.com/PyTorchLightning/pytorch-lightning/pull/7266))
- Removed training loop explicitly calling `EarlyStopping.on_validation_end` if no validation is run ([#7069](https://github.com/PyTorchLightning/pytorch-lightning/pull/7069))
- Removed `automatic_optimization` as a property from the training loop in favor of `LightningModule.automatic_optimization` ([#7130](https://github.com/PyTorchLightning/pytorch-lightning/pull/7130))
- Removed evaluation loop legacy returns for `*_epoch_end` hooks ([#6973](https://github.com/PyTorchLightning/pytorch-lightning/pull/6973))
- Removed support for passing a bool value to `profiler` argument of Trainer ([#6164](https://github.com/PyTorchLightning/pytorch-lightning/pull/6164))
- Removed no return warning from val/test step ([#6139](https://github.com/PyTorchLightning/pytorch-lightning/pull/6139))
- Removed passing a `ModelCheckpoint` instance to `Trainer(checkpoint_callback)` ([#6166](https://github.com/PyTorchLightning/pytorch-lightning/pull/6166))
- Removed deprecated Trainer argument `enable_pl_optimizer` and `automatic_optimization` ([#6163](https://github.com/PyTorchLightning/pytorch-lightning/pull/6163))
- Removed deprecated metrics ([#6161](https://github.com/PyTorchLightning/pytorch-lightning/pull/6161))
    * from `pytorch_lightning.metrics.functional.classification` removed `to_onehot`, `to_categorical`, `get_num_classes`, `roc`, `multiclass_roc`, `average_precision`, `precision_recall_curve`, `multiclass_precision_recall_curve`
    * from `pytorch_lightning.metrics.functional.reduction` removed `reduce`, `class_reduce`
- Removed deprecated `ModelCheckpoint` arguments `prefix`, `mode="auto"` ([#6162](https://github.com/PyTorchLightning/pytorch-lightning/pull/6162))
- Removed `mode='auto'` from `EarlyStopping` ([#6167](https://github.com/PyTorchLightning/pytorch-lightning/pull/6167))
- Removed `epoch` and `step` arguments from `ModelCheckpoint.format_checkpoint_name()`, these are now included in the `metrics` argument ([#7344](https://github.com/PyTorchLightning/pytorch-lightning/pull/7344))
- Removed legacy references for magic keys in the `Result` object ([#6016](https://github.com/PyTorchLightning/pytorch-lightning/pull/6016))
- Removed deprecated `LightningModule` `hparams` setter ([#6207](https://github.com/PyTorchLightning/pytorch-lightning/pull/6207))
- Removed legacy code to log or include metrics in the progress bar by returning them in a dict with the `"log"/"progress_bar"` magic keys. Use `self.log` instead ([#6734](https://github.com/PyTorchLightning/pytorch-lightning/pull/6734))
- Removed `trainer.fit()` return value of `1`. It has no return now ([#7237](https://github.com/PyTorchLightning/pytorch-lightning/pull/7237))
- Removed `logger_connector` legacy code ([#6733](https://github.com/PyTorchLightning/pytorch-lightning/pull/6733))
- Removed unused mixin attributes ([#6487](https://github.com/PyTorchLightning/pytorch-lightning/pull/6487))

### Fixed

- Fixed NaN errors in progress bars when training with iterable datasets with no length defined ([#7306](https://github.com/PyTorchLightning/pytorch-lightning/pull/7306))
- Fixed attaching train and validation dataloaders when `reload_dataloaders_every_epoch=True` and `num_sanity_val_steps=0` ([#7207](https://github.com/PyTorchLightning/pytorch-lightning/pull/7207))
- Added a barrier in the accelerator `teardown` to synchronize processes before execution finishes ([#6814](https://github.com/PyTorchLightning/pytorch-lightning/pull/6814))
- Fixed multi-node DDP sub-process launch by using `local_rank` instead of `global_rank` for main process assertion ([#7061](https://github.com/PyTorchLightning/pytorch-lightning/pull/7061))
- Fixed incorrect removal of `WORLD_SIZE` environment variable in DDP training when launching with torch distributed/torchelastic ([#6942](https://github.com/PyTorchLightning/pytorch-lightning/pull/6942))
- Made the `Plugin.reduce` method more consistent across all Plugins to reflect a mean-reduction by default ([#6011](https://github.com/PyTorchLightning/pytorch-lightning/pull/6011))
- Move lightning module to correct device type when using LightningDistributedWrapper ([#6070](https://github.com/PyTorchLightning/pytorch-lightning/pull/6070))
- Do not print top-k verbose log with `ModelCheckpoint(monitor=None)` ([#6109](https://github.com/PyTorchLightning/pytorch-lightning/pull/6109))
- Fixed `ModelCheckpoint(save_top_k=0, save_last=True)` not saving the `last` checkpoint ([#6136](https://github.com/PyTorchLightning/pytorch-lightning/pull/6136))
- Fixed `.teardown(stage='fit')` and `.on_fit_{start,end}()` getting called during `trainer.test` ([#6386](https://github.com/PyTorchLightning/pytorch-lightning/pull/6386))
- Fixed LightningModule `all_gather` on cpu tensors ([#6416](https://github.com/PyTorchLightning/pytorch-lightning/pull/6416))
- Fixed torch distributed not available in setup hook for DDP ([#6506](https://github.com/PyTorchLightning/pytorch-lightning/pull/6506))
- Fixed `trainer.tuner.{lr_find,scale_batch_size}` not setting the `Trainer` state properly ([#7258](https://github.com/PyTorchLightning/pytorch-lightning/pull/7258))
- Fixed bug where the learning rate schedulers did not follow the optimizer frequencies ([#4868](https://github.com/PyTorchLightning/pytorch-lightning/pull/4868))
- Fixed pickle error checker to now check for `pickle.PickleError` to catch all pickle errors ([#6917](https://github.com/PyTorchLightning/pytorch-lightning/pull/6917))
- Fixed a bug where the outputs object passed to `LightningModule.training_epoch_end` was different from the object passed to the `on_train_end_epoch` hook ([#6969](https://github.com/PyTorchLightning/pytorch-lightning/pull/6969))
- Fixed a bug where the outputs passed to `train_batch_end` would be lists even when using a single optimizer and no truncated backprop through time steps ([#6969](https://github.com/PyTorchLightning/pytorch-lightning/pull/6969))
- Fixed bug for trainer error handling which would cause hang for distributed training ([#6864](https://github.com/PyTorchLightning/pytorch-lightning/pull/6864))
- Fixed `self.device` not returning the correct device in replicas of data-parallel ([#6414](https://github.com/PyTorchLightning/pytorch-lightning/pull/6414))
- Fixed `lr_find` trying beyond `num_training` steps and suggesting a too high learning rate ([#7076](https://github.com/PyTorchLightning/pytorch-lightning/pull/7076))
- Fixed logger creating incorrect version folder in DDP with repeated `Trainer.fit` calls ([#7077](https://github.com/PyTorchLightning/pytorch-lightning/pull/7077))
- Fixed metric objects passed directly to `self.log` not being reset correctly ([#7055](https://github.com/PyTorchLightning/pytorch-lightning/pull/7055))
- Fixed `CombinedLoader` in distributed settings for validation / testing ([#7102](https://github.com/PyTorchLightning/pytorch-lightning/pull/7102))
- Fixed the save_dir in `WandbLogger` when the run was initiated externally ([#7106](https://github.com/PyTorchLightning/pytorch-lightning/pull/7106))
- Fixed `num_sanity_val_steps` affecting reproducibility of training data shuffling ([#7014](https://github.com/PyTorchLightning/pytorch-lightning/pull/7014))
- Fixed resetting device after `fitting/evaluating/predicting` ([#7188](https://github.com/PyTorchLightning/pytorch-lightning/pull/7188))
- Fixed bug where `trainer.tuner.scale_batch_size(max_trials=0)` would not return the correct batch size result ([#7262](https://github.com/PyTorchLightning/pytorch-lightning/pull/7262))
- Fixed metrics not being properly logged with `precision=16` and `manual_optimization` ([#7228](https://github.com/PyTorchLightning/pytorch-lightning/pull/7228))
- Fixed `BaseFinetuning` properly reloading `optimizer_states` when using `resume_from_checkpoint` ([#6891](https://github.com/PyTorchLightning/pytorch-lightning/pull/6891))
- Fixed `parameters_to_ignore` not properly set to DDPWrapper ([#7239](https://github.com/PyTorchLightning/pytorch-lightning/pull/7239))
- Fixed parsing of `fast_dev_run=True` with the built-in `ArgumentParser` ([#7240](https://github.com/PyTorchLightning/pytorch-lightning/pull/7240))
- Fixed handling an `IterableDataset` that fails to produce a batch at the beginning of an epoch ([#7294](https://github.com/PyTorchLightning/pytorch-lightning/pull/7294))
- Fixed `LightningModule.save_hyperparameters()` when attempting to save an empty container ([#7268](https://github.com/PyTorchLightning/pytorch-lightning/pull/7268))
- Fixed `apex` not properly instantiated when running with `ddp` ([#7274](https://github.com/PyTorchLightning/pytorch-lightning/pull/7274))
- Fixed optimizer `state` not moved to `GPU` ([#7277](https://github.com/PyTorchLightning/pytorch-lightning/pull/7277))
- Fixed custom init args for `WandbLogger` ([#6989](https://github.com/PyTorchLightning/pytorch-lightning/pull/6989))
- Fixed a bug where an error would be raised if the train dataloader sometimes produced None for a batch ([#7342](https://github.com/PyTorchLightning/pytorch-lightning/pull/7342))
- Fixed examples (
    [#6600](https://github.com/PyTorchLightning/pytorch-lightning/pull/6600),
    [#6638](https://github.com/PyTorchLightning/pytorch-lightning/pull/6638),
    [#7096](https://github.com/PyTorchLightning/pytorch-lightning/pull/7096),
    [#7246](https://github.com/PyTorchLightning/pytorch-lightning/pull/7246),
    [#6357](https://github.com/PyTorchLightning/pytorch-lightning/pull/6357),
    [#6476](https://github.com/PyTorchLightning/pytorch-lightning/pull/6476),
    [#6294](https://github.com/PyTorchLightning/pytorch-lightning/pull/6294),
    [#6373](https://github.com/PyTorchLightning/pytorch-lightning/pull/6373),
    [#6088](https://github.com/PyTorchLightning/pytorch-lightning/pull/6088),
    [#7398](https://github.com/PyTorchLightning/pytorch-lightning/pull/7398)
)
- Resolved schedule step bug for PyTorch Profiler ([#6674](https://github.com/PyTorchLightning/pytorch-lightning/pull/6674),
    [#6681](https://github.com/PyTorchLightning/pytorch-lightning/pull/6681))
- Updated logic for checking TPUs availability ([#6767](https://github.com/PyTorchLightning/pytorch-lightning/pull/6767))
- Resolve TPU miss rendezvous ([#6781](https://github.com/PyTorchLightning/pytorch-lightning/pull/6781))
- Fixed auto-scaling mode when calling tune method on trainer ([#7321](https://github.com/PyTorchLightning/pytorch-lightning/pull/7321))
- Fixed finetuning complex models correctly unfreezes ([#6880](https://github.com/PyTorchLightning/pytorch-lightning/pull/6880))
- Ensure we set the eval/train flag correctly on accelerator model ([#6877](https://github.com/PyTorchLightning/pytorch-lightning/pull/6877))
- Set better defaults for `rank_zero_only.rank` when training is launched with SLURM and torchelastic ([#6802](https://github.com/PyTorchLightning/pytorch-lightning/pull/6802))
- Fixed matching the number of outputs of backward with forward for AllGatherGrad ([#6625](https://github.com/PyTorchLightning/pytorch-lightning/pull/6625))
- Fixed the `gradient_clip_algorithm` has no effect ([#6928](https://github.com/PyTorchLightning/pytorch-lightning/pull/6928))
- Fixed CUDA OOM detection and handling ([#6934](https://github.com/PyTorchLightning/pytorch-lightning/pull/6934))
- Fixed `unfreeze_and_add_param_group` expects `modules` rather than `module` ([#6822](https://github.com/PyTorchLightning/pytorch-lightning/pull/6822))
- Fixed DPP + SyncBN when move on device ([#6838](https://github.com/PyTorchLightning/pytorch-lightning/pull/6838))
- Fixed missing arguments in `lr_find` call ([#6784](https://github.com/PyTorchLightning/pytorch-lightning/pull/6784))
- Fixed `set_default_tensor_type` to `torch.DoubleTensor` with precision=64 ([#7108](https://github.com/PyTorchLightning/pytorch-lightning/pull/7108))
- Fixed `NeptuneLogger.log_text(step=None)` ([#7194](https://github.com/PyTorchLightning/pytorch-lightning/pull/7194))
- Fixed importing torchtext batch ([#6365](https://github.com/PyTorchLightning/pytorch-lightning/pull/6365),
    [#6323](https://github.com/PyTorchLightning/pytorch-lightning/pull/6323),
    [#6211](https://github.com/PyTorchLightning/pytorch-lightning/pull/6211))


## [1.2.9] - 2021-04-20

### Fixed

- Fixed the order to call for world ranks & the `root_device` property in `TPUSpawnPlugin` ([#7074](https://github.com/PyTorchLightning/pytorch-lightning/pull/7074))
- Fixed multi-gpu join for Horovod ([#6954](https://github.com/PyTorchLightning/pytorch-lightning/pull/6954))
- Fixed parsing for pre-release package versions ([#6999](https://github.com/PyTorchLightning/pytorch-lightning/pull/6999))


## [1.2.8] - 2021-04-14

### Added

- Added TPUSpawn + IterableDataset error message ([#6875](https://github.com/PyTorchLightning/pytorch-lightning/pull/6875))

### Fixed

- Fixed process rank not being available right away after `Trainer` instantiation ([#6941](https://github.com/PyTorchLightning/pytorch-lightning/pull/6941))
- Fixed `sync_dist` for tpus ([#6950](https://github.com/PyTorchLightning/pytorch-lightning/pull/6950))
- Fixed `AttributeError` for `require_backward_grad_sync` when running manual optimization with sharded plugin ([#6915](https://github.com/PyTorchLightning/pytorch-lightning/pull/6915))
- Fixed `--gpus` default for parser returned by `Trainer.add_argparse_args` ([#6898](https://github.com/PyTorchLightning/pytorch-lightning/pull/6898))
- Fixed TPU Spawn all gather ([#6896](https://github.com/PyTorchLightning/pytorch-lightning/pull/6896))
- Fixed `EarlyStopping` logic when `min_epochs` or `min_steps` requirement is not met ([#6705](https://github.com/PyTorchLightning/pytorch-lightning/pull/6705))
- Fixed csv extension check ([#6436](https://github.com/PyTorchLightning/pytorch-lightning/pull/6436))
- Fixed checkpoint issue when using Horovod distributed backend ([#6958](https://github.com/PyTorchLightning/pytorch-lightning/pull/6958))
- Fixed tensorboard exception raising ([#6901](https://github.com/PyTorchLightning/pytorch-lightning/pull/6901))
- Fixed setting the eval/train flag correctly on accelerator model ([#6983](https://github.com/PyTorchLightning/pytorch-lightning/pull/6983))
- Fixed DDP_SPAWN compatibility with bug_report_model.py ([#6892](https://github.com/PyTorchLightning/pytorch-lightning/pull/6892))
- Fixed bug where `BaseFinetuning.flatten_modules()` was duplicating leaf node parameters ([#6879](https://github.com/PyTorchLightning/pytorch-lightning/pull/6879))
- Set better defaults for `rank_zero_only.rank` when training is launched with SLURM and torchelastic:
    * Support SLURM and torchelastic global rank environment variables ([#5715](https://github.com/PyTorchLightning/pytorch-lightning/pull/5715))
    * Remove hardcoding of local rank in accelerator connector ([#6878](https://github.com/PyTorchLightning/pytorch-lightning/pull/6878))


## [1.2.7] - 2021-04-06

### Fixed

- Fixed resolve a bug with omegaconf and xm.save ([#6741](https://github.com/PyTorchLightning/pytorch-lightning/pull/6741))
- Fixed an issue with IterableDataset when __len__ is not defined ([#6828](https://github.com/PyTorchLightning/pytorch-lightning/pull/6828))
- Sanitize None params during pruning ([#6836](https://github.com/PyTorchLightning/pytorch-lightning/pull/6836))
- Enforce an epoch scheduler interval when using SWA ([#6588](https://github.com/PyTorchLightning/pytorch-lightning/pull/6588))
- Fixed TPU Colab hang issue, post training ([#6816](https://github.com/PyTorchLightning/pytorch-lightning/pull/6816))
- Fixed a bug where `TensorBoardLogger` would give a warning and not log correctly to a symbolic link `save_dir` ([#6730](https://github.com/PyTorchLightning/pytorch-lightning/pull/6730))
- Fixed bug where `predict` could not be used when `progress_bar_refresh_rate=0` ([#6884](https://github.com/PyTorchLightning/pytorch-lightning/pull/6884))


## [1.2.6] - 2021-03-30

### Changed

- Changed the behavior of `on_epoch_start` to run at the beginning of validation & test epoch ([#6498](https://github.com/PyTorchLightning/pytorch-lightning/pull/6498))

### Removed

- Removed legacy code to include `step` dictionary returns in `callback_metrics`. Use `self.log_dict` instead. ([#6682](https://github.com/PyTorchLightning/pytorch-lightning/pull/6682))

### Fixed

- Fixed `DummyLogger.log_hyperparams` raising a `TypeError` when running with `fast_dev_run=True` ([#6398](https://github.com/PyTorchLightning/pytorch-lightning/pull/6398))
- Fixed error on TPUs when there was no `ModelCheckpoint` ([#6654](https://github.com/PyTorchLightning/pytorch-lightning/pull/6654))
- Fixed `trainer.test` freeze on TPUs ([#6654](https://github.com/PyTorchLightning/pytorch-lightning/pull/6654))
- Fixed a bug where gradients were disabled after calling `Trainer.predict` ([#6657](https://github.com/PyTorchLightning/pytorch-lightning/pull/6657))
- Fixed bug where no TPUs were detected in a TPU pod env ([#6719](https://github.com/PyTorchLightning/pytorch-lightning/pull/6719))


## [1.2.5] - 2021-03-23

### Changed

- Update Gradient Clipping for the TPU Accelerator ([#6576](https://github.com/PyTorchLightning/pytorch-lightning/pull/6576))
- Refactored setup for typing friendly ([#6590](https://github.com/PyTorchLightning/pytorch-lightning/pull/6590))

### Fixed

- Fixed a bug where `all_gather` would not work correctly with `tpu_cores=8` ([#6587](https://github.com/PyTorchLightning/pytorch-lightning/pull/6587))
- Fixed comparing required versions ([#6434](https://github.com/PyTorchLightning/pytorch-lightning/pull/6434))
- Fixed duplicate logs appearing in console when using the python logging module ([#6275](https://github.com/PyTorchLightning/pytorch-lightning/pull/6275))
- Added Autocast in validation, test and predict modes for Native AMP ([#6565](https://github.com/PyTorchLightning/pytorch-lightning/pull/6565))


## [1.2.4] - 2021-03-16

### Changed

- Changed the default of `find_unused_parameters` back to `True` in DDP and DDP Spawn ([#6438](https://github.com/PyTorchLightning/pytorch-lightning/pull/6438))

### Fixed

- Expose DeepSpeed loss parameters to allow users to fix loss instability ([#6115](https://github.com/PyTorchLightning/pytorch-lightning/pull/6115))
- Fixed DP reduction with collection ([#6324](https://github.com/PyTorchLightning/pytorch-lightning/pull/6324))
- Fixed an issue where the tuner would not tune the learning rate if also tuning the batch size ([#4688](https://github.com/PyTorchLightning/pytorch-lightning/pull/4688))
- Fixed broadcast to use PyTorch `broadcast_object_list` and add `reduce_decision` ([#6410](https://github.com/PyTorchLightning/pytorch-lightning/pull/6410))
- Fixed logger creating directory structure too early in DDP ([#6380](https://github.com/PyTorchLightning/pytorch-lightning/pull/6380))
- Fixed DeepSpeed additional memory use on rank 0 when default device not set early enough ([#6460](https://github.com/PyTorchLightning/pytorch-lightning/pull/6460))
- Fixed an issue with `Tuner.scale_batch_size` not finding the batch size attribute in the datamodule ([#5968](https://github.com/PyTorchLightning/pytorch-lightning/pull/5968))
- Fixed an exception in the layer summary when the model contains torch.jit scripted submodules ([#6511](https://github.com/PyTorchLightning/pytorch-lightning/pull/6511))
- Fixed when Train loop config was run during `Trainer.predict` ([#6541](https://github.com/PyTorchLightning/pytorch-lightning/pull/6541))


## [1.2.3] - 2021-03-09

### Fixed

- Fixed `ModelPruning(make_pruning_permanent=True)` pruning buffers getting removed when saved during training ([#6073](https://github.com/PyTorchLightning/pytorch-lightning/pull/6073))
- Fixed when `_stable_1d_sort` to work when `n >= N` ([#6177](https://github.com/PyTorchLightning/pytorch-lightning/pull/6177))
- Fixed `AttributeError` when `logger=None` on TPU ([#6221](https://github.com/PyTorchLightning/pytorch-lightning/pull/6221))
- Fixed PyTorch Profiler with `emit_nvtx` ([#6260](https://github.com/PyTorchLightning/pytorch-lightning/pull/6260))
- Fixed `trainer.test` from `best_path` hangs after calling `trainer.fit`  ([#6272](https://github.com/PyTorchLightning/pytorch-lightning/pull/6272))
- Fixed `SingleTPU` calling `all_gather` ([#6296](https://github.com/PyTorchLightning/pytorch-lightning/pull/6296))
- Ensure we check DeepSpeed/Sharded in multi-node DDP ([#6297](https://github.com/PyTorchLightning/pytorch-lightning/pull/6297)
- Check `LightningOptimizer` doesn't delete optimizer hooks ([#6305](https://github.com/PyTorchLightning/pytorch-lightning/pull/6305)
- Resolve memory leak for evaluation ([#6326](https://github.com/PyTorchLightning/pytorch-lightning/pull/6326)
- Ensure that clip gradients is only called if the value is greater than 0 ([#6330](https://github.com/PyTorchLightning/pytorch-lightning/pull/6330)
- Fixed `Trainer` not resetting `lightning_optimizers` when calling `Trainer.fit()` multiple times ([#6372](https://github.com/PyTorchLightning/pytorch-lightning/pull/6372))


## [1.2.2] - 2021-03-02

### Added

- Added `checkpoint` parameter to callback's `on_save_checkpoint` hook ([#6072](https://github.com/PyTorchLightning/pytorch-lightning/pull/6072))

### Changed

- Changed the order of `backward`, `step`, `zero_grad` to `zero_grad`, `backward`, `step` ([#6147](https://github.com/PyTorchLightning/pytorch-lightning/pull/6147))
- Changed default for DeepSpeed CPU Offload to False, due to prohibitively slow speeds at smaller scale ([#6262](https://github.com/PyTorchLightning/pytorch-lightning/pull/6262))

### Fixed

- Fixed epoch level schedulers not being called when `val_check_interval < 1.0` ([#6075](https://github.com/PyTorchLightning/pytorch-lightning/pull/6075))
- Fixed multiple early stopping callbacks ([#6197](https://github.com/PyTorchLightning/pytorch-lightning/pull/6197))
- Fixed incorrect usage of `detach()`, `cpu()`, `to()` ([#6216](https://github.com/PyTorchLightning/pytorch-lightning/pull/6216))
- Fixed LBFGS optimizer support which didn't converge in automatic optimization ([#6147](https://github.com/PyTorchLightning/pytorch-lightning/pull/6147))
- Prevent `WandbLogger` from dropping values ([#5931](https://github.com/PyTorchLightning/pytorch-lightning/pull/5931))
- Fixed error thrown when using valid distributed mode in multi node ([#6297](https://github.com/PyTorchLightning/pytorch-lightning/pull/6297)


## [1.2.1] - 2021-02-23

### Fixed

- Fixed incorrect yield logic for the amp autocast context manager ([#6080](https://github.com/PyTorchLightning/pytorch-lightning/pull/6080))
- Fixed priority of plugin/accelerator when setting distributed mode ([#6089](https://github.com/PyTorchLightning/pytorch-lightning/pull/6089))
- Fixed error message for AMP + CPU incompatibility ([#6107](https://github.com/PyTorchLightning/pytorch-lightning/pull/6107))
- Disabled batch transfer in DP mode ([#6093](https://github.com/PyTorchLightning/pytorch-lightning/pull/6093))


## [1.2.0] - 2021-02-18

### Added

- Added `DataType`, `AverageMethod` and `MDMCAverageMethod` enum in metrics ([#5657](https://github.com/PyTorchLightning/pytorch-lightning/pull/5689))
- Added support for summarized model total params size in megabytes ([#5590](https://github.com/PyTorchLightning/pytorch-lightning/pull/5590))
- Added support for multiple train loaders ([#1959](https://github.com/PyTorchLightning/pytorch-lightning/pull/1959))
- Added `Accuracy` metric now generalizes to Top-k accuracy for (multi-dimensional) multi-class inputs using the `top_k` parameter ([#4838](https://github.com/PyTorchLightning/pytorch-lightning/pull/4838))
- Added `Accuracy` metric now enables the computation of subset accuracy for multi-label or multi-dimensional multi-class inputs with the `subset_accuracy` parameter ([#4838](https://github.com/PyTorchLightning/pytorch-lightning/pull/4838))
- Added `HammingDistance` metric to compute the hamming distance (loss) ([#4838](https://github.com/PyTorchLightning/pytorch-lightning/pull/4838))
- Added `max_fpr` parameter to `auroc` metric for computing partial auroc metric ([#3790](https://github.com/PyTorchLightning/pytorch-lightning/pull/3790))
- Added `StatScores` metric to compute the number of true positives, false positives, true negatives and false negatives ([#4839](https://github.com/PyTorchLightning/pytorch-lightning/pull/4839))
- Added `R2Score` metric ([#5241](https://github.com/PyTorchLightning/pytorch-lightning/pull/5241))
- Added `LambdaCallback` ([#5347](https://github.com/PyTorchLightning/pytorch-lightning/pull/5347))
- Added `BackboneLambdaFinetuningCallback` ([#5377](https://github.com/PyTorchLightning/pytorch-lightning/pull/5377))
- Accelerator `all_gather` supports collection ([#5221](https://github.com/PyTorchLightning/pytorch-lightning/pull/5221))
- Added `image_gradients` functional metric to compute the image gradients of a given input image. ([#5056](https://github.com/PyTorchLightning/pytorch-lightning/pull/5056))
- Added `MetricCollection` ([#4318](https://github.com/PyTorchLightning/pytorch-lightning/pull/4318))
- Added `.clone()` method to metrics ([#4318](https://github.com/PyTorchLightning/pytorch-lightning/pull/4318))
- Added `IoU` class interface ([#4704](https://github.com/PyTorchLightning/pytorch-lightning/pull/4704))
- Support to tie weights after moving model to TPU via `on_post_move_to_device` hook
- Added missing val/test hooks in `LightningModule` ([#5467](https://github.com/PyTorchLightning/pytorch-lightning/pull/5467))
- The `Recall` and `Precision` metrics (and their functional counterparts `recall` and `precision`) can now be generalized to Recall@K and Precision@K with the use of `top_k` parameter ([#4842](https://github.com/PyTorchLightning/pytorch-lightning/pull/4842))
- Added `ModelPruning` Callback ([#5618](https://github.com/PyTorchLightning/pytorch-lightning/pull/5618),
    [#5825](https://github.com/PyTorchLightning/pytorch-lightning/pull/5825),
    [#6045](https://github.com/PyTorchLightning/pytorch-lightning/pull/6045))
- Added `PyTorchProfiler` ([#5560](https://github.com/PyTorchLightning/pytorch-lightning/pull/5560))
- Added compositional metrics ([#5464](https://github.com/PyTorchLightning/pytorch-lightning/pull/5464))
- Added Trainer method `predict(...)` for high performence predictions ([#5579](https://github.com/PyTorchLightning/pytorch-lightning/pull/5579))
- Added `on_before_batch_transfer` and `on_after_batch_transfer` data hooks ([#3671](https://github.com/PyTorchLightning/pytorch-lightning/pull/3671))
- Added AUC/AUROC class interface ([#5479](https://github.com/PyTorchLightning/pytorch-lightning/pull/5479))
- Added `PredictLoop` object ([#5752](https://github.com/PyTorchLightning/pytorch-lightning/pull/5752))
- Added `QuantizationAwareTraining` callback ([#5706](https://github.com/PyTorchLightning/pytorch-lightning/pull/5706),
    [#6040](https://github.com/PyTorchLightning/pytorch-lightning/pull/6040))
- Added `LightningModule.configure_callbacks` to enable the definition of model-specific callbacks ([#5621](https://github.com/PyTorchLightning/pytorch-lightning/pull/5621))
- Added `dim` to `PSNR` metric for mean-squared-error reduction ([#5957](https://github.com/PyTorchLightning/pytorch-lightning/pull/5957))
- Added promxial policy optimization template to pl_examples ([#5394](https://github.com/PyTorchLightning/pytorch-lightning/pull/5394))
- Added `log_graph` to `CometLogger` ([#5295](https://github.com/PyTorchLightning/pytorch-lightning/pull/5295))
- Added possibility for nested loaders ([#5404](https://github.com/PyTorchLightning/pytorch-lightning/pull/5404))
- Added `sync_step` to Wandb logger ([#5351](https://github.com/PyTorchLightning/pytorch-lightning/pull/5351))
- Added `StochasticWeightAveraging` callback ([#5640](https://github.com/PyTorchLightning/pytorch-lightning/pull/5640))
- Added `LightningDataModule.from_datasets(...)` ([#5133](https://github.com/PyTorchLightning/pytorch-lightning/pull/5133))
- Added `PL_TORCH_DISTRIBUTED_BACKEND` env variable to select backend ([#5981](https://github.com/PyTorchLightning/pytorch-lightning/pull/5981))
- Added `Trainer` flag to activate Stochastic Weight Averaging (SWA) `Trainer(stochastic_weight_avg=True)` ([#6038](https://github.com/PyTorchLightning/pytorch-lightning/pull/6038))
- Added DeepSpeed integration ([#5954](https://github.com/PyTorchLightning/pytorch-lightning/pull/5954),
    [#6042](https://github.com/PyTorchLightning/pytorch-lightning/pull/6042))

### Changed

- Changed `stat_scores` metric now calculates stat scores over all classes and gains new parameters, in line with the new `StatScores` metric ([#4839](https://github.com/PyTorchLightning/pytorch-lightning/pull/4839))
- Changed `computer_vision_fine_tunning` example to use `BackboneLambdaFinetuningCallback` ([#5377](https://github.com/PyTorchLightning/pytorch-lightning/pull/5377))
- Changed `automatic casting` for LoggerConnector `metrics` ([#5218](https://github.com/PyTorchLightning/pytorch-lightning/pull/5218))
- Changed `iou` [func] to allow float input ([#4704](https://github.com/PyTorchLightning/pytorch-lightning/pull/4704))
- Metric `compute()` method will no longer automatically call `reset()` ([#5409](https://github.com/PyTorchLightning/pytorch-lightning/pull/5409))
- Set PyTorch 1.4 as min requirements, also for testing and examples `torchvision>=0.5` and `torchtext>=0.5` ([#5418](https://github.com/PyTorchLightning/pytorch-lightning/pull/5418))
- Changed `callbacks` argument in `Trainer` to allow `Callback` input ([#5446](https://github.com/PyTorchLightning/pytorch-lightning/pull/5446))
- Changed the default of `find_unused_parameters` to `False` in DDP ([#5185](https://github.com/PyTorchLightning/pytorch-lightning/pull/5185))
- Changed `ModelCheckpoint` version suffixes to start at 1 ([#5008](https://github.com/PyTorchLightning/pytorch-lightning/pull/5008))
- Progress bar metrics tensors are now converted to float ([#5692](https://github.com/PyTorchLightning/pytorch-lightning/pull/5692))
- Changed the default value for the `progress_bar_refresh_rate` Trainer argument in Google COLAB notebooks to 20 ([#5516](https://github.com/PyTorchLightning/pytorch-lightning/pull/5516))
- Extended support for purely iteration-based training ([#5726](https://github.com/PyTorchLightning/pytorch-lightning/pull/5726))
- Made `LightningModule.global_rank`, `LightningModule.local_rank` and `LightningModule.logger` read-only properties ([#5730](https://github.com/PyTorchLightning/pytorch-lightning/pull/5730))
- Forced `ModelCheckpoint` callbacks to run after all others to guarantee all states are saved to the checkpoint ([#5731](https://github.com/PyTorchLightning/pytorch-lightning/pull/5731))
- Refactored Accelerators and Plugins:
    * Added base classes for plugins ([#5715](https://github.com/PyTorchLightning/pytorch-lightning/pull/5715))
    * Added parallel plugins for DP, DDP, DDPSpawn, DDP2 and Horovod ([#5714](https://github.com/PyTorchLightning/pytorch-lightning/pull/5714))
    * Precision Plugins ([#5718](https://github.com/PyTorchLightning/pytorch-lightning/pull/5718))
    * Added new Accelerators for CPU, GPU and TPU ([#5719](https://github.com/PyTorchLightning/pytorch-lightning/pull/5719))
    * Added RPC and Sharded plugins ([#5732](https://github.com/PyTorchLightning/pytorch-lightning/pull/5732))
    * Added missing `LightningModule`-wrapper logic to new plugins and accelerator ([#5734](https://github.com/PyTorchLightning/pytorch-lightning/pull/5734))
    * Moved device-specific teardown logic from training loop to accelerator ([#5973](https://github.com/PyTorchLightning/pytorch-lightning/pull/5973))
    * Moved accelerator_connector.py to the connectors subfolder ([#6033](https://github.com/PyTorchLightning/pytorch-lightning/pull/6033))
    * Trainer only references accelerator ([#6039](https://github.com/PyTorchLightning/pytorch-lightning/pull/6039))
    * Made parallel devices optional across all plugins ([#6051](https://github.com/PyTorchLightning/pytorch-lightning/pull/6051))
    * Cleaning ([#5948](https://github.com/PyTorchLightning/pytorch-lightning/pull/5948),
        [#5949](https://github.com/PyTorchLightning/pytorch-lightning/pull/5949),
        [#5950](https://github.com/PyTorchLightning/pytorch-lightning/pull/5950))
- Enabled `self.log` in callbacks ([#5094](https://github.com/PyTorchLightning/pytorch-lightning/pull/5094))
- Renamed xxx_AVAILABLE as protected ([#5082](https://github.com/PyTorchLightning/pytorch-lightning/pull/5082))
- Unified module names in Utils ([#5199](https://github.com/PyTorchLightning/pytorch-lightning/pull/5199))
- Separated utils: imports & enums ([#5256](https://github.com/PyTorchLightning/pytorch-lightning/pull/5256)
    [#5874](https://github.com/PyTorchLightning/pytorch-lightning/pull/5874))
- Refactor: clean trainer device & distributed getters ([#5300](https://github.com/PyTorchLightning/pytorch-lightning/pull/5300))
- Simplified training phase as LightningEnum ([#5419](https://github.com/PyTorchLightning/pytorch-lightning/pull/5419))
- Updated metrics to use LightningEnum ([#5689](https://github.com/PyTorchLightning/pytorch-lightning/pull/5689))
- Changed the seq of `on_train_batch_end`, `on_batch_end` & `on_train_epoch_end`, `on_epoch_end hooks` ([#5688](https://github.com/PyTorchLightning/pytorch-lightning/pull/5688))
- Refactored `setup_training` and remove `test_mode` ([#5388](https://github.com/PyTorchLightning/pytorch-lightning/pull/5388))
- Disabled training with zero `num_training_batches` when insufficient `limit_train_batches` ([#5703](https://github.com/PyTorchLightning/pytorch-lightning/pull/5703))
- Refactored `EpochResultStore` ([#5522](https://github.com/PyTorchLightning/pytorch-lightning/pull/5522))
- Update `lr_finder` to check for attribute if not running `fast_dev_run` ([#5990](https://github.com/PyTorchLightning/pytorch-lightning/pull/5990))
- LightningOptimizer manual optimizer is more flexible and expose `toggle_model` ([#5771](https://github.com/PyTorchLightning/pytorch-lightning/pull/5771))
- `MlflowLogger` limit parameter value length to 250 char ([#5893](https://github.com/PyTorchLightning/pytorch-lightning/pull/5893))
- Re-introduced fix for Hydra directory sync with multiple process ([#5993](https://github.com/PyTorchLightning/pytorch-lightning/pull/5993))

### Deprecated

- Function `stat_scores_multiple_classes` is deprecated in favor of `stat_scores` ([#4839](https://github.com/PyTorchLightning/pytorch-lightning/pull/4839))
- Moved accelerators and plugins to its `legacy` pkg ([#5645](https://github.com/PyTorchLightning/pytorch-lightning/pull/5645))
- Deprecated `LightningDistributedDataParallel` in favor of new wrapper module `LightningDistributedModule` ([#5185](https://github.com/PyTorchLightning/pytorch-lightning/pull/5185))
- Deprecated `LightningDataParallel` in favor of new wrapper module `LightningParallelModule` ([#5670](https://github.com/PyTorchLightning/pytorch-lightning/pull/5670))
- Renamed utils modules ([#5199](https://github.com/PyTorchLightning/pytorch-lightning/pull/5199))
    * `argparse_utils` >> `argparse`
    * `model_utils` >> `model_helpers`
    * `warning_utils` >> `warnings`
    * `xla_device_utils` >> `xla_device`
- Deprecated using `'val_loss'` to set the `ModelCheckpoint` monitor ([#6012](https://github.com/PyTorchLightning/pytorch-lightning/pull/6012))
- Deprecated `.get_model()` with explicit `.lightning_module` property ([#6035](https://github.com/PyTorchLightning/pytorch-lightning/pull/6035))
- Deprecated Trainer attribute `accelerator_backend` in favor of `accelerator` ([#6034](https://github.com/PyTorchLightning/pytorch-lightning/pull/6034))

### Removed

- Removed deprecated checkpoint argument `filepath` ([#5321](https://github.com/PyTorchLightning/pytorch-lightning/pull/5321))
- Removed deprecated `Fbeta`, `f1_score` and `fbeta_score` metrics ([#5322](https://github.com/PyTorchLightning/pytorch-lightning/pull/5322))
- Removed deprecated `TrainResult` ([#5323](https://github.com/PyTorchLightning/pytorch-lightning/pull/5323))
- Removed deprecated `EvalResult` ([#5633](https://github.com/PyTorchLightning/pytorch-lightning/pull/5633))
- Removed `LoggerStages` ([#5673](https://github.com/PyTorchLightning/pytorch-lightning/pull/5673))

### Fixed

- Fixed distributed setting and `ddp_cpu` only with `num_processes>1` ([#5297](https://github.com/PyTorchLightning/pytorch-lightning/pull/5297))
- Fixed `num_workers` for Windows example ([#5375](https://github.com/PyTorchLightning/pytorch-lightning/pull/5375))
- Fixed loading yaml ([#5619](https://github.com/PyTorchLightning/pytorch-lightning/pull/5619))
- Fixed support custom DataLoader with DDP if they can be re-instantiated ([#5745](https://github.com/PyTorchLightning/pytorch-lightning/pull/5745))
- Fixed repeated `.fit()` calls ignore max_steps iteration bound ([#5936](https://github.com/PyTorchLightning/pytorch-lightning/pull/5936))
- Fixed throwing `MisconfigurationError` on unknown mode ([#5255](https://github.com/PyTorchLightning/pytorch-lightning/pull/5255))
- Resolve bug with Finetuning ([#5744](https://github.com/PyTorchLightning/pytorch-lightning/pull/5744))
- Fixed `ModelCheckpoint` race condition in file existence check ([#5155](https://github.com/PyTorchLightning/pytorch-lightning/pull/5155))
- Fixed some compatibility with PyTorch 1.8 ([#5864](https://github.com/PyTorchLightning/pytorch-lightning/pull/5864))
- Fixed forward cache ([#5895](https://github.com/PyTorchLightning/pytorch-lightning/pull/5895))
- Fixed recursive detach of tensors to CPU ([#6007](https://github.com/PyTorchLightning/pytorch-lightning/pull/6007))
- Fixed passing wrong strings for scheduler interval doesn't throw an error ([#5923](https://github.com/PyTorchLightning/pytorch-lightning/pull/5923))
- Fixed wrong `requires_grad` state after `return None` with multiple optimizers ([#5738](https://github.com/PyTorchLightning/pytorch-lightning/pull/5638))
- Fixed add `on_epoch_end` hook at the end of `validation`, `test` epoch ([#5986](https://github.com/PyTorchLightning/pytorch-lightning/pull/5986))
- Fixed missing `process_dataloader` call for `TPUSpawn` when in distributed mode ([#6015](https://github.com/PyTorchLightning/pytorch-lightning/pull/6015))
- Fixed progress bar flickering by appending 0 to floats/strings ([#6009](https://github.com/PyTorchLightning/pytorch-lightning/pull/6009))
- Fixed synchronization issues with TPU training ([#6027](https://github.com/PyTorchLightning/pytorch-lightning/pull/6027))
- Fixed `hparams.yaml` saved twice when using `TensorBoardLogger` ([#5953](https://github.com/PyTorchLightning/pytorch-lightning/pull/5953))
- Fixed basic examples ([#5912](https://github.com/PyTorchLightning/pytorch-lightning/pull/5912),
    [#5985](https://github.com/PyTorchLightning/pytorch-lightning/pull/5985))
- Fixed `fairscale` compatible with PT 1.8 ([#5996](https://github.com/PyTorchLightning/pytorch-lightning/pull/5996))
- Ensured `process_dataloader` is called when `tpu_cores > 1` to use Parallel DataLoader ([#6015](https://github.com/PyTorchLightning/pytorch-lightning/pull/6015))
- Attempted SLURM auto resume call when non-shell call fails ([#6002](https://github.com/PyTorchLightning/pytorch-lightning/pull/6002))
- Fixed wrapping optimizers upon assignment ([#6006](https://github.com/PyTorchLightning/pytorch-lightning/pull/6006))
- Fixed allowing hashing of metrics with lists in their state ([#5939](https://github.com/PyTorchLightning/pytorch-lightning/pull/5939))


## [1.1.8] - 2021-02-08

### Fixed

- Separate epoch validation from step validation ([#5208](https://github.com/PyTorchLightning/pytorch-lightning/pull/5208))
- Fixed `toggle_optimizers` not handling all optimizer parameters ([#5775](https://github.com/PyTorchLightning/pytorch-lightning/pull/5775))


## [1.1.7] - 2021-02-03

### Fixed

- Fixed `TensorBoardLogger` not closing `SummaryWriter` on `finalize` ([#5696](https://github.com/PyTorchLightning/pytorch-lightning/pull/5696))
- Fixed filtering of pytorch  "unsqueeze" warning when using DP ([#5622](https://github.com/PyTorchLightning/pytorch-lightning/pull/5622))
- Fixed `num_classes` argument in F1 metric ([#5663](https://github.com/PyTorchLightning/pytorch-lightning/pull/5663))
- Fixed `log_dir` property ([#5537](https://github.com/PyTorchLightning/pytorch-lightning/pull/5537))
- Fixed a race condition in `ModelCheckpoint` when checking if a checkpoint file exists ([#5144](https://github.com/PyTorchLightning/pytorch-lightning/pull/5144))
- Remove unnecessary intermediate layers in Dockerfiles ([#5697](https://github.com/PyTorchLightning/pytorch-lightning/pull/5697))
- Fixed auto learning rate ordering ([#5638](https://github.com/PyTorchLightning/pytorch-lightning/pull/5638))


## [1.1.6] - 2021-01-26

### Changed

- Increased TPU check timeout from 20s to 100s ([#5598](https://github.com/PyTorchLightning/pytorch-lightning/pull/5598))
- Ignored `step` param in Neptune logger's log_metric method ([#5510](https://github.com/PyTorchLightning/pytorch-lightning/pull/5510))
- Pass batch outputs to `on_train_batch_end` instead of `epoch_end` outputs ([#4369](https://github.com/PyTorchLightning/pytorch-lightning/pull/4369))

### Fixed

- Fixed `toggle_optimizer` to reset `requires_grad` state  ([#5574](https://github.com/PyTorchLightning/pytorch-lightning/pull/5574))
- Fixed FileNotFoundError for best checkpoint when using DDP with Hydra ([#5629](https://github.com/PyTorchLightning/pytorch-lightning/pull/5629))
- Fixed an error when logging a progress bar metric with a reserved name ([#5620](https://github.com/PyTorchLightning/pytorch-lightning/pull/5620))
- Fixed `Metric`'s `state_dict` not included when child modules ([#5614](https://github.com/PyTorchLightning/pytorch-lightning/pull/5614))
- Fixed Neptune logger creating multiple experiments when GPUs > 1 ([#3256](https://github.com/PyTorchLightning/pytorch-lightning/pull/3256))
- Fixed duplicate logs appearing in console when using the python logging module ([#5509](https://github.com/PyTorchLightning/pytorch-lightning/pull/5509))
- Fixed tensor printing in `trainer.test()` ([#5138](https://github.com/PyTorchLightning/pytorch-lightning/pull/5138))
- Fixed not using dataloader when `hparams` present ([#4559](https://github.com/PyTorchLightning/pytorch-lightning/pull/4559))


## [1.1.5] - 2021-01-19

### Fixed

- Fixed a visual bug in the progress bar display initialization ([#4579](https://github.com/PyTorchLightning/pytorch-lightning/pull/4579))
- Fixed logging `on_train_batch_end` in a callback with multiple optimizers ([#5521](https://github.com/PyTorchLightning/pytorch-lightning/pull/5521))
- Fixed `reinit_scheduler_properties` with correct optimizer ([#5519](https://github.com/PyTorchLightning/pytorch-lightning/pull/5519))
- Fixed `val_check_interval` with `fast_dev_run` ([#5540](https://github.com/PyTorchLightning/pytorch-lightning/pull/5540))


## [1.1.4] - 2021-01-12

### Added

- Add automatic optimization property setter to lightning module ([#5169](https://github.com/PyTorchLightning/pytorch-lightning/pull/5169))

### Changed

- Changed deprecated `enable_pl_optimizer=True` ([#5244](https://github.com/PyTorchLightning/pytorch-lightning/pull/5244))

### Fixed

- Fixed `transfer_batch_to_device` for DDP with `len(devices_ids) == 1` ([#5195](https://github.com/PyTorchLightning/pytorch-lightning/pull/5195))
- Logging only on `not should_accumulate()` during training ([#5417](https://github.com/PyTorchLightning/pytorch-lightning/pull/5417))
- Resolve interpolation bug with Hydra ([#5406](https://github.com/PyTorchLightning/pytorch-lightning/pull/5406))
- Check environ before selecting a seed to prevent warning message ([#4743](https://github.com/PyTorchLightning/pytorch-lightning/pull/4743))
- Fixed signature mismatch in `model_to_device` of `DDPCPUHPCAccelerator` ([#5505](https://github.com/PyTorchLightning/pytorch-lightning/pull/5505))

## [1.1.3] - 2021-01-05

### Added

- Added a check for optimizer attached to `lr_scheduler` ([#5338](https://github.com/PyTorchLightning/pytorch-lightning/pull/5338))
- Added support for passing non-existing filepaths to `resume_from_checkpoint` ([#4402](https://github.com/PyTorchLightning/pytorch-lightning/pull/4402))

### Changed

- Skip restore from `resume_from_checkpoint` while `testing` ([#5161](https://github.com/PyTorchLightning/pytorch-lightning/pull/5161))
- Allowed `log_momentum` for adaptive optimizers in `LearningRateMonitor` ([#5333](https://github.com/PyTorchLightning/pytorch-lightning/pull/5333))
- Disabled checkpointing, earlystopping and logging with `fast_dev_run` ([#5277](https://github.com/PyTorchLightning/pytorch-lightning/pull/5277))
- Distributed group defaults to `WORLD` if `None` ([#5125](https://github.com/PyTorchLightning/pytorch-lightning/pull/5125))

### Fixed

- Fixed `trainer.test` returning non-test metrics ([#5214](https://github.com/PyTorchLightning/pytorch-lightning/pull/5214))
- Fixed metric state reset ([#5273](https://github.com/PyTorchLightning/pytorch-lightning/pull/5273))
- Fixed `--num-nodes` on `DDPSequentialPlugin` ([#5327](https://github.com/PyTorchLightning/pytorch-lightning/pull/5327))
- Fixed invalid value for `weights_summary` ([#5296](https://github.com/PyTorchLightning/pytorch-lightning/pull/5296))
- Fixed `Trainer.test` not using the latest `best_model_path` ([#5161](https://github.com/PyTorchLightning/pytorch-lightning/pull/5161))
- Fixed existence check for hparams not using underlying filesystem ([#5250](https://github.com/PyTorchLightning/pytorch-lightning/pull/5250))
- Fixed `LightningOptimizer` AMP bug ([#5191](https://github.com/PyTorchLightning/pytorch-lightning/pull/5191))
- Fixed casted key to string in `_flatten_dict` ([#5354](https://github.com/PyTorchLightning/pytorch-lightning/pull/5354))


## [1.1.2] - 2020-12-23

### Added

- Support number for logging with `sync_dist=True` ([#5080](https://github.com/PyTorchLightning/pytorch-lightning/pull/5080))
- Added offset logging step when resuming for Wandb logger ([#5050](https://github.com/PyTorchLightning/pytorch-lightning/pull/5050))

### Removed

- `enable_pl_optimizer=False` by default to temporarily fix AMP issues ([#5163](https://github.com/PyTorchLightning/pytorch-lightning/pull/5163))

### Fixed

- Metric reduction with Logging ([#5150](https://github.com/PyTorchLightning/pytorch-lightning/pull/5150))
- Remove nan loss in manual optimization ([#5121](https://github.com/PyTorchLightning/pytorch-lightning/pull/5121))
- Un-balanced logging properly supported ([#5119](https://github.com/PyTorchLightning/pytorch-lightning/pull/5119))
- Fix hanging in DDP HPC accelerators ([#5157](https://github.com/PyTorchLightning/pytorch-lightning/pull/5157))
- Fix reset `TensorRunningAccum` ([#5106](https://github.com/PyTorchLightning/pytorch-lightning/pull/5106))
- Updated `DALIClassificationLoader` to not use deprecated arguments ([#4925](https://github.com/PyTorchLightning/pytorch-lightning/pull/4925))
- Corrected call to `torch.no_grad` ([#5124](https://github.com/PyTorchLightning/pytorch-lightning/pull/5124))


## [1.1.1] - 2020-12-15

### Added

- Add a notebook example to reach a quick baseline of ~94% accuracy on CIFAR10 using Resnet in Lightning ([#4818](https://github.com/PyTorchLightning/pytorch-lightning/pull/4818))

### Changed

- Simplify accelerator steps ([#5015](https://github.com/PyTorchLightning/pytorch-lightning/pull/5015))
- Refactor load in checkpoint connector ([#4593](https://github.com/PyTorchLightning/pytorch-lightning/pull/4593))
- Fixed the saved filename in `ModelCheckpoint` when it already exists ([#4861](https://github.com/PyTorchLightning/pytorch-lightning/pull/4861))

### Removed

- Drop duplicate metrics ([#5014](https://github.com/PyTorchLightning/pytorch-lightning/pull/5014))
- Remove beta arg from F1 class and functional ([#5076](https://github.com/PyTorchLightning/pytorch-lightning/pull/5076))

### Fixed

- Fixed trainer by default `None` in `DDPAccelerator` ([#4915](https://github.com/PyTorchLightning/pytorch-lightning/pull/4915))
- Fixed `LightningOptimizer` to expose optimizer attributes ([#5095](https://github.com/PyTorchLightning/pytorch-lightning/pull/5095))
- Do not warn when the `name` key is used in the `lr_scheduler` dict ([#5057](https://github.com/PyTorchLightning/pytorch-lightning/pull/5057))
- Check if optimizer supports closure ([#4981](https://github.com/PyTorchLightning/pytorch-lightning/pull/4981))
- Add deprecated metric utility functions back to functional (
    [#5067](https://github.com/PyTorchLightning/pytorch-lightning/pull/5067),
    [#5068](https://github.com/PyTorchLightning/pytorch-lightning/pull/5068))
- Allow any input in `to_onnx` and `to_torchscript` ([#4378](https://github.com/PyTorchLightning/pytorch-lightning/pull/4378))
- Fixed `DDPHPCAccelerator` hangs in DDP construction by calling `init_device` ([#5157](https://github.com/PyTorchLightning/pytorch-lightning/pull/5157))


## [1.1.0] - 2020-12-09

### Added

- Added "monitor" key to saved `ModelCheckpoints` ([#4383](https://github.com/PyTorchLightning/pytorch-lightning/pull/4383))
- Added `ConfusionMatrix` class interface ([#4348](https://github.com/PyTorchLightning/pytorch-lightning/pull/4348))
- Added multiclass AUROC metric ([#4236](https://github.com/PyTorchLightning/pytorch-lightning/pull/4236))
- Added global step indexing to the checkpoint name for a better sub-epoch checkpointing experience ([#3807](https://github.com/PyTorchLightning/pytorch-lightning/pull/3807))
- Added optimizer hooks in callbacks ([#4379](https://github.com/PyTorchLightning/pytorch-lightning/pull/4379))
- Added option to log momentum ([#4384](https://github.com/PyTorchLightning/pytorch-lightning/pull/4384))
- Added `current_score` to `ModelCheckpoint.on_save_checkpoint` ([#4721](https://github.com/PyTorchLightning/pytorch-lightning/pull/4721))
- Added logging using `self.log` in train and evaluation for epoch end hooks (
    [#4552](https://github.com/PyTorchLightning/pytorch-lightning/pull/4552),
    [#4495](https://github.com/PyTorchLightning/pytorch-lightning/pull/4495),
    [#4439](https://github.com/PyTorchLightning/pytorch-lightning/pull/4439),
    [#4684](https://github.com/PyTorchLightning/pytorch-lightning/pull/4684),
    [#4913](https://github.com/PyTorchLightning/pytorch-lightning/pull/4913))
- Added ability for DDP plugin to modify optimizer state saving ([#4675](https://github.com/PyTorchLightning/pytorch-lightning/pull/4675))
- Added `prefix` argument in loggers ([#4557](https://github.com/PyTorchLightning/pytorch-lightning/pull/4557))
- Added printing of total num of params, trainable and non-trainable params in ModelSummary ([#4521](https://github.com/PyTorchLightning/pytorch-lightning/pull/4521))
- Added `PrecisionRecallCurve, ROC, AveragePrecision` class metric ([#4549](https://github.com/PyTorchLightning/pytorch-lightning/pull/4549))
- Added custom `Apex` and `NativeAMP` as `Precision plugins` ([#4355](https://github.com/PyTorchLightning/pytorch-lightning/pull/4355))
- Added `DALI MNIST` example ([#3721](https://github.com/PyTorchLightning/pytorch-lightning/pull/3721))
- Added `sharded plugin` for DDP for multi-gpu training memory optimizations (
    [#4639](https://github.com/PyTorchLightning/pytorch-lightning/pull/4639),
    [#4686](https://github.com/PyTorchLightning/pytorch-lightning/pull/4686),
    [#4737](https://github.com/PyTorchLightning/pytorch-lightning/pull/4737),
    [#4773](https://github.com/PyTorchLightning/pytorch-lightning/pull/4773))
- Added `experiment_id` to the NeptuneLogger ([#3462](https://github.com/PyTorchLightning/pytorch-lightning/pull/3462))
- Added `Pytorch Geometric` integration example with Lightning ([#4568](https://github.com/PyTorchLightning/pytorch-lightning/pull/4568))
- Added `all_gather` method to `LightningModule` which allows gradient based tensor synchronizations for use-cases such as negative sampling. ([#5012](https://github.com/PyTorchLightning/pytorch-lightning/pull/5012))
- Enabled `self.log` in most functions ([#4969](https://github.com/PyTorchLightning/pytorch-lightning/pull/4969))
- Added changeable extension variable for `ModelCheckpoint` ([#4977](https://github.com/PyTorchLightning/pytorch-lightning/pull/4977))


### Changed

- Tuner algorithms will be skipped if `fast_dev_run=True` ([#3903](https://github.com/PyTorchLightning/pytorch-lightning/pull/3903))
- `WandbLogger` does not force wandb `reinit` arg to True anymore and creates a run only when needed ([#4648](https://github.com/PyTorchLightning/pytorch-lightning/pull/4648))
- Changed `automatic_optimization` to be a model attribute ([#4602](https://github.com/PyTorchLightning/pytorch-lightning/pull/4602))
- Changed `Simple Profiler` report to order by percentage time spent + num calls ([#4880](https://github.com/PyTorchLightning/pytorch-lightning/pull/4880))
- Simplify optimization Logic ([#4984](https://github.com/PyTorchLightning/pytorch-lightning/pull/4984))
- Classification metrics overhaul ([#4837](https://github.com/PyTorchLightning/pytorch-lightning/pull/4837))
- Updated `fast_dev_run` to accept integer representing num_batches ([#4629](https://github.com/PyTorchLightning/pytorch-lightning/pull/4629))
- Refactored optimizer ([#4658](https://github.com/PyTorchLightning/pytorch-lightning/pull/4658))


### Deprecated

- Deprecated `prefix` argument in `ModelCheckpoint` ([#4765](https://github.com/PyTorchLightning/pytorch-lightning/pull/4765))
- Deprecated the old way of assigning hyper-parameters through `self.hparams = ...` ([#4813](https://github.com/PyTorchLightning/pytorch-lightning/pull/4813))
- Deprecated `mode='auto'` from `ModelCheckpoint` and `EarlyStopping` ([#4695](https://github.com/PyTorchLightning/pytorch-lightning/pull/4695))

### Removed

- Removed `reorder` parameter of the `auc` metric ([#5004](https://github.com/PyTorchLightning/pytorch-lightning/pull/5004))
- Removed `multiclass_roc` and `multiclass_precision_recall_curve`, use `roc` and `precision_recall_curve` instead ([#4549](https://github.com/PyTorchLightning/pytorch-lightning/pull/4549))

### Fixed

- Added feature to move tensors to CPU before saving ([#4309](https://github.com/PyTorchLightning/pytorch-lightning/pull/4309))
- Fixed `LoggerConnector` to have logged metrics on root device in DP ([#4138](https://github.com/PyTorchLightning/pytorch-lightning/pull/4138))
- Auto convert tensors to contiguous format when `gather_all` ([#4907](https://github.com/PyTorchLightning/pytorch-lightning/pull/4907))
- Fixed `PYTHONPATH` for ddp test model ([#4528](https://github.com/PyTorchLightning/pytorch-lightning/pull/4528))
- Fixed allowing logger to support indexing ([#4595](https://github.com/PyTorchLightning/pytorch-lightning/pull/4595))
- Fixed DDP and manual_optimization ([#4976](https://github.com/PyTorchLightning/pytorch-lightning/pull/4976))


## [1.0.8] - 2020-11-24

### Added

- Added casting to python types for numpy scalars when logging `hparams` ([#4647](https://github.com/PyTorchLightning/pytorch-lightning/pull/4647))
- Added warning when progress bar refresh rate is less than 20 on Google Colab to prevent crashing ([#4654](https://github.com/PyTorchLightning/pytorch-lightning/pull/4654))
- Added `F1` class metric ([#4656](https://github.com/PyTorchLightning/pytorch-lightning/pull/4656))

### Changed

- Consistently use `step=trainer.global_step` in `LearningRateMonitor` independently of `logging_interval` ([#4376](https://github.com/PyTorchLightning/pytorch-lightning/pull/4376))
- Metric states are no longer as default added to `state_dict` ([#4685](https://github.com/PyTorchLightning/pytorch-lightning/pull/4685))
- Renamed class metric `Fbeta` >> `FBeta` ([#4656](https://github.com/PyTorchLightning/pytorch-lightning/pull/4656))
- Model summary: add 1 decimal place ([#4745](https://github.com/PyTorchLightning/pytorch-lightning/pull/4745))
- Do not override `PYTHONWARNINGS` ([#4700](https://github.com/PyTorchLightning/pytorch-lightning/pull/4700))
- Changed `init_ddp_connection` moved from `DDP` to `DDPPlugin` ([#4407](https://github.com/PyTorchLightning/pytorch-lightning/pull/4407))


### Fixed

- Fixed checkpoint `hparams` dict casting when `omegaconf` is available ([#4770](https://github.com/PyTorchLightning/pytorch-lightning/pull/4770))
- Fixed incomplete progress bars when total batches not divisible by refresh rate ([#4577](https://github.com/PyTorchLightning/pytorch-lightning/pull/4577))
- Updated SSIM metric ([#4566](https://github.com/PyTorchLightning/pytorch-lightning/pull/4566))
- Fixed batch_arg_name - add `batch_arg_name` to all calls to `_adjust_batch_size`bug ([#4812](https://github.com/PyTorchLightning/pytorch-lightning/pull/4812))
- Fixed `torchtext` data to GPU ([#4785](https://github.com/PyTorchLightning/pytorch-lightning/pull/4785))
- Fixed a crash bug in MLFlow logger ([#4716](https://github.com/PyTorchLightning/pytorch-lightning/pull/4716))

## [1.0.7] - 2020-11-17

### Added

- Added lambda closure to `manual_optimizer_step` ([#4618](https://github.com/PyTorchLightning/pytorch-lightning/pull/4618))

### Changed

- Change Metrics `persistent` default mode to `False` ([#4685](https://github.com/PyTorchLightning/pytorch-lightning/pull/4685))
- LoggerConnector log_metrics will use `total_batch_idx` instead of `global_step` when logging on `training step` ([#4738](https://github.com/PyTorchLightning/pytorch-lightning/pull/4738))


### Fixed

- Prevent crash if `sync_dist=True` on CPU ([#4626](https://github.com/PyTorchLightning/pytorch-lightning/pull/4626))
- Fixed average pbar Metrics ([#4534](https://github.com/PyTorchLightning/pytorch-lightning/pull/4534))
- Fixed `setup` callback hook to correctly pass the LightningModule through ([#4608](https://github.com/PyTorchLightning/pytorch-lightning/pull/4608))
- Allowing decorate model init with saving `hparams` inside ([#4662](https://github.com/PyTorchLightning/pytorch-lightning/pull/4662))
- Fixed `split_idx` set by `LoggerConnector` in `on_trainer_init` to `Trainer`  ([#4697](https://github.com/PyTorchLightning/pytorch-lightning/pull/4697))


## [1.0.6] - 2020-11-11

### Added

- Added metrics aggregation in Horovod and fixed early stopping ([#3775](https://github.com/PyTorchLightning/pytorch-lightning/pull/3775))
- Added `manual_optimizer_step` which work with `AMP Native` and `accumulated_grad_batches` ([#4485](https://github.com/PyTorchLightning/pytorch-lightning/pull/4485))
- Added `persistent(mode)` method to metrics, to enable and disable metric states being added to `state_dict` ([#4482](https://github.com/PyTorchLightning/pytorch-lightning/pull/4482))
- Added congratulations at the end of our notebooks ([#4555](https://github.com/PyTorchLightning/pytorch-lightning/pull/4555))
- Added parameters `move_metrics_to_cpu` in Trainer to disable gpu leak ([#4592](https://github.com/PyTorchLightning/pytorch-lightning/pull/4592))


### Changed

- Changed `fsspec` to tuner ([#4458](https://github.com/PyTorchLightning/pytorch-lightning/pull/4458))
- Unify SLURM/TorchElastic under backend plugin ([#4578](https://github.com/PyTorchLightning/pytorch-lightning/pull/4578),
        [#4580](https://github.com/PyTorchLightning/pytorch-lightning/pull/4580),
        [#4581](https://github.com/PyTorchLightning/pytorch-lightning/pull/4581),
        [#4582](https://github.com/PyTorchLightning/pytorch-lightning/pull/4582),
        [#4583](https://github.com/PyTorchLightning/pytorch-lightning/pull/4583))

### Fixed

- Fixed feature-lack in `hpc_load` ([#4526](https://github.com/PyTorchLightning/pytorch-lightning/pull/4526))
- Fixed metrics states being overridden in DDP mode ([#4482](https://github.com/PyTorchLightning/pytorch-lightning/pull/4482))
- Fixed `lightning_getattr`, `lightning_hasattr` not finding the correct attributes in datamodule ([#4347](https://github.com/PyTorchLightning/pytorch-lightning/pull/4347))
- Fixed automatic optimization AMP by `manual_optimization_step` ([#4485](https://github.com/PyTorchLightning/pytorch-lightning/pull/4485))
- Replace `MisconfigurationException` with warning in `ModelCheckpoint` Callback ([#4560](https://github.com/PyTorchLightning/pytorch-lightning/pull/4560))
- Fixed logged keys in mlflow logger ([#4412](https://github.com/PyTorchLightning/pytorch-lightning/pull/4412))
- Fixed `is_picklable` by catching `AttributeError` ([#4508](https://github.com/PyTorchLightning/pytorch-lightning/pull/4508))
- Fixed multi test dataloaders dict `AttributeError` error ([#4480](https://github.com/PyTorchLightning/pytorch-lightning/pull/4480))
- Fixed show progress bar only for `progress_rank 0` on `DDP_SLURM` ([#4437](https://github.com/PyTorchLightning/pytorch-lightning/pull/4437))

## [1.0.5] - 2020-11-03

### Added

- Added PyTorch 1.7 Stable support ([#3821](https://github.com/PyTorchLightning/pytorch-lightning/pull/3821))
- Added timeout for `tpu_device_exists` to ensure process does not hang indefinitely ([#4340](https://github.com/PyTorchLightning/pytorch-lightning/pull/4340))

### Changed

- W&B log in sync with `Trainer` step ([#4405](https://github.com/PyTorchLightning/pytorch-lightning/pull/4405))
- Hook `on_after_backward` is called only when `optimizer_step` is being called ([#4439](https://github.com/PyTorchLightning/pytorch-lightning/pull/4439))
- Moved `track_and_norm_grad` into `training loop` and called only when `optimizer_step` is being called ([#4439](https://github.com/PyTorchLightning/pytorch-lightning/pull/4439))
- Changed type checker with explicit cast of `ref_model` object ([#4457](https://github.com/PyTorchLightning/pytorch-lightning/pull/4457))
- Changed `distributed_backend` -> `accelerator` ([#4429](https://github.com/PyTorchLightning/pytorch-lightning/pull/4429))

### Deprecated

- Deprecated passing `ModelCheckpoint` instance to `checkpoint_callback` Trainer argument ([#4336](https://github.com/PyTorchLightning/pytorch-lightning/pull/4336))

### Fixed

- Disable saving checkpoints if not trained ([#4372](https://github.com/PyTorchLightning/pytorch-lightning/pull/4372))
- Fixed error using `auto_select_gpus=True` with `gpus=-1` ([#4209](https://github.com/PyTorchLightning/pytorch-lightning/pull/4209))
- Disabled training when `limit_train_batches=0` ([#4371](https://github.com/PyTorchLightning/pytorch-lightning/pull/4371))
- Fixed that metrics do not store computational graph for all seen data ([#4313](https://github.com/PyTorchLightning/pytorch-lightning/pull/4313))
- Fixed AMP unscale for `on_after_backward` ([#4439](https://github.com/PyTorchLightning/pytorch-lightning/pull/4439))
- Fixed TorchScript export when module includes Metrics ([#4428](https://github.com/PyTorchLightning/pytorch-lightning/pull/4428))
- Fixed TorchScript trace method's data to device and docstring ([#4360](https://github.com/PyTorchLightning/pytorch-lightning/pull/4360))
- Fixed CSV logger warning ([#4419](https://github.com/PyTorchLightning/pytorch-lightning/pull/4419))
- Fixed skip DDP parameter sync ([#4301](https://github.com/PyTorchLightning/pytorch-lightning/pull/4301))
- Fixed `WandbLogger` _sanitize_callable function ([#4422](https://github.com/PyTorchLightning/pytorch-lightning/pull/4422))
- Fixed `AMP Native` `_unscale` gradient ([#4441](https://github.com/PyTorchLightning/pytorch-lightning/pull/4441))


## [1.0.4] - 2020-10-27

### Added

- Added `dirpath` and `filename` parameter in `ModelCheckpoint` ([#4213](https://github.com/PyTorchLightning/pytorch-lightning/pull/4213))
- Added plugins docs and DDPPlugin to customize ddp across all accelerators ([#4258](https://github.com/PyTorchLightning/pytorch-lightning/pull/4285))
- Added `strict` option to the scheduler dictionary ([#3586](https://github.com/PyTorchLightning/pytorch-lightning/pull/3586))
- Added `fsspec` support for profilers ([#4162](https://github.com/PyTorchLightning/pytorch-lightning/pull/4162))
- Added autogenerated helptext to `Trainer.add_argparse_args` ([#4344](https://github.com/PyTorchLightning/pytorch-lightning/pull/4344))
- Added support for string values in `Trainer`'s `profiler` parameter ([#3656](https://github.com/PyTorchLightning/pytorch-lightning/pull/3656))
- Added `optimizer_closure` to `optimizer.step` when supported ([#4190](https://github.com/PyTorchLightning/pytorch-lightning/pull/4190))
- Added unification of regression metrics ([#4166](https://github.com/PyTorchLightning/pytorch-lightning/pull/4166))
- Added checkpoint load from Bytes ([#4314](https://github.com/PyTorchLightning/pytorch-lightning/pull/4314))

### Changed

- Improved error messages for invalid `configure_optimizers` returns ([#3587](https://github.com/PyTorchLightning/pytorch-lightning/pull/3587))
- Allow changing the logged step value in `validation_step` ([#4130](https://github.com/PyTorchLightning/pytorch-lightning/pull/4130))
- Allow setting `replace_sampler_ddp=True` with a distributed sampler already added ([#4273](https://github.com/PyTorchLightning/pytorch-lightning/pull/4273))
- Fixed santized parameters for `WandbLogger.log_hyperparams` ([#4320](https://github.com/PyTorchLightning/pytorch-lightning/pull/4320))

### Deprecated

- Deprecated `filepath` in `ModelCheckpoint` ([#4213](https://github.com/PyTorchLightning/pytorch-lightning/pull/4213))
- Deprecated `reorder` parameter of the `auc` metric ([#4237](https://github.com/PyTorchLightning/pytorch-lightning/pull/4237))
- Deprecated bool values in `Trainer`'s `profiler` parameter ([#3656](https://github.com/PyTorchLightning/pytorch-lightning/pull/3656))

### Fixed

- Fixed setting device ids in DDP ([#4297](https://github.com/PyTorchLightning/pytorch-lightning/pull/4297))
- Fixed synchronization of best model path in `ddp_accelerator` ([#4323](https://github.com/PyTorchLightning/pytorch-lightning/pull/4323))
- Fixed `WandbLogger` not uploading checkpoint artifacts at the end of training ([#4341](https://github.com/PyTorchLightning/pytorch-lightning/pull/4341))
- Fixed `FBeta` computation ([#4183](https://github.com/PyTorchLightning/pytorch-lightning/pull/4183))
- Fixed `accumulation across batches` has completed `before breaking training loop` ([#4278](https://github.com/PyTorchLightning/pytorch-lightning/pull/4278))
- Fixed `ModelCheckpoint` don't increase current_epoch and global_step when not training ([#4291](https://github.com/PyTorchLightning/pytorch-lightning/pull/4291))
- Fixed `COMET_EXPERIMENT_KEY` environment variable usage in comet logger ([#4230](https://github.com/PyTorchLightning/pytorch-lightning/pull/4230))

## [1.0.3] - 2020-10-20

### Added

- Added persistent flag to `Metric.add_state` ([#4195](https://github.com/PyTorchLightning/pytorch-lightning/pull/4195))

### Changed

- Used `checkpoint_connector.hpc_save` in SLURM ([#4217](https://github.com/PyTorchLightning/pytorch-lightning/pull/4217))
- Moved base req. to root ([#4219](https://github.com/PyTorchLightning/pytorch-lightning/pull/4219))

### Fixed

- Fixed `hparams` assign in init ([#4189](https://github.com/PyTorchLightning/pytorch-lightning/pull/4189))
- Fixed overwrite check for model hooks ([#4010](https://github.com/PyTorchLightning/pytorch-lightning/pull/4010))


## [1.0.2] - 2020-10-15

### Added

- Added trace functionality to the function `to_torchscript` ([#4142](https://github.com/PyTorchLightning/pytorch-lightning/pull/4142))

### Changed

- Called `on_load_checkpoint` before loading `state_dict` ([#4057](https://github.com/PyTorchLightning/pytorch-lightning/pull/4057))

### Removed

- Removed duplicate metric vs step log for train loop ([#4173](https://github.com/PyTorchLightning/pytorch-lightning/pull/4173))

### Fixed

- Fixed the `self.log` problem in `validation_step()` ([#4169](https://github.com/PyTorchLightning/pytorch-lightning/pull/4169))
- Fixed `hparams` saving - save the state when `save_hyperparameters()` is called [in `__init__`] ([#4163](https://github.com/PyTorchLightning/pytorch-lightning/pull/4163))
- Fixed runtime failure while exporting `hparams` to yaml ([#4158](https://github.com/PyTorchLightning/pytorch-lightning/pull/4158))


## [1.0.1] - 2020-10-14

### Added

- Added getstate/setstate method for torch.save serialization ([#4127](https://github.com/PyTorchLightning/pytorch-lightning/pull/4127))


## [1.0.0] - 2020-10-13

### Added

- Added Explained Variance Metric + metric fix ([#4013](https://github.com/PyTorchLightning/pytorch-lightning/pull/4013))
- Added Metric <-> Lightning Module integration tests ([#4008](https://github.com/PyTorchLightning/pytorch-lightning/pull/4008))
- Added parsing OS env vars in `Trainer` ([#4022](https://github.com/PyTorchLightning/pytorch-lightning/pull/4022))
- Added classification metrics ([#4043](https://github.com/PyTorchLightning/pytorch-lightning/pull/4043))
- Updated explained variance metric ([#4024](https://github.com/PyTorchLightning/pytorch-lightning/pull/4024))
- Enabled plugins ([#4041](https://github.com/PyTorchLightning/pytorch-lightning/pull/4041))
- Enabled custom clusters ([#4048](https://github.com/PyTorchLightning/pytorch-lightning/pull/4048))
- Enabled passing in custom accelerators ([#4050](https://github.com/PyTorchLightning/pytorch-lightning/pull/4050))
- Added `LightningModule.toggle_optimizer` ([#4058](https://github.com/PyTorchLightning/pytorch-lightning/pull/4058))
- Added `LightningModule.manual_backward` ([#4063](https://github.com/PyTorchLightning/pytorch-lightning/pull/4063))
- Added `output` argument to `*_batch_end` hooks ([#3965](https://github.com/PyTorchLightning/pytorch-lightning/pull/3965),
    [#3966](https://github.com/PyTorchLightning/pytorch-lightning/pull/3966))
- Added `output` argument to `*_epoch_end` hooks ([#3967](https://github.com/PyTorchLightning/pytorch-lightning/pull/3967))

### Changed

- Integrated metrics API with self.log ([#3961](https://github.com/PyTorchLightning/pytorch-lightning/pull/3961))
- Decoupled Apex ([#4052](https://github.com/PyTorchLightning/pytorch-lightning/pull/4052),
        [#4054](https://github.com/PyTorchLightning/pytorch-lightning/pull/4054),
        [#4055](https://github.com/PyTorchLightning/pytorch-lightning/pull/4055),
        [#4056](https://github.com/PyTorchLightning/pytorch-lightning/pull/4056),
        [#4058](https://github.com/PyTorchLightning/pytorch-lightning/pull/4058),
        [#4060](https://github.com/PyTorchLightning/pytorch-lightning/pull/4060),
        [#4061](https://github.com/PyTorchLightning/pytorch-lightning/pull/4061),
        [#4062](https://github.com/PyTorchLightning/pytorch-lightning/pull/4062),
        [#4063](https://github.com/PyTorchLightning/pytorch-lightning/pull/4063),
        [#4064](https://github.com/PyTorchLightning/pytorch-lightning/pull/4064),
        [#4065](https://github.com/PyTorchLightning/pytorch-lightning/pull/4065))
- Renamed all backends to `Accelerator` ([#4066](https://github.com/PyTorchLightning/pytorch-lightning/pull/4066))
- Enabled manual returns ([#4089](https://github.com/PyTorchLightning/pytorch-lightning/pull/4089))

### Removed

- Removed support for EvalResult and TrainResult ([#3968](https://github.com/PyTorchLightning/pytorch-lightning/pull/3968))
- Removed deprecated trainer flags: `overfit_pct`, `log_save_interval`, `row_log_interval` ([#3969](https://github.com/PyTorchLightning/pytorch-lightning/pull/3969))
- Removed deprecated early_stop_callback ([#3982](https://github.com/PyTorchLightning/pytorch-lightning/pull/3982))
- Removed deprecated model hooks ([#3980](https://github.com/PyTorchLightning/pytorch-lightning/pull/3980))
- Removed deprecated callbacks ([#3979](https://github.com/PyTorchLightning/pytorch-lightning/pull/3979))
- Removed `trainer` argument in `LightningModule.backward` [#4056](https://github.com/PyTorchLightning/pytorch-lightning/pull/4056))

### Fixed

- Fixed `current_epoch` property update to reflect true epoch number inside `LightningDataModule`, when `reload_dataloaders_every_epoch=True`. ([#3974](https://github.com/PyTorchLightning/pytorch-lightning/pull/3974))
- Fixed to print scaler value in progress bar ([#4053](https://github.com/PyTorchLightning/pytorch-lightning/pull/4053))
- Fixed mismatch between docstring and code regarding when `on_load_checkpoint` hook is called ([#3996](https://github.com/PyTorchLightning/pytorch-lightning/pull/3996))


## [0.10.0] - 2020-10-07

### Added

- Added new Metrics API. ([#3868](https://github.com/PyTorchLightning/pytorch-lightning/pull/3868), [#3921](https://github.com/PyTorchLightning/pytorch-lightning/pull/3921))
- Enable PyTorch 1.7 compatibility ([#3541](https://github.com/PyTorchLightning/pytorch-lightning/pull/3541))
- Added `LightningModule.to_torchscript` to support exporting as `ScriptModule` ([#3258](https://github.com/PyTorchLightning/pytorch-lightning/pull/3258))
- Added warning when dropping unpicklable `hparams` ([#2874](https://github.com/PyTorchLightning/pytorch-lightning/pull/2874))
- Added EMB similarity ([#3349](https://github.com/PyTorchLightning/pytorch-lightning/pull/3349))
- Added `ModelCheckpoint.to_yaml` method ([#3048](https://github.com/PyTorchLightning/pytorch-lightning/pull/3048))
- Allow `ModelCheckpoint` monitor to be `None`, meaning it will always save ([#3630](https://github.com/PyTorchLightning/pytorch-lightning/pull/3630))
- Disabled optimizers setup during testing ([#3059](https://github.com/PyTorchLightning/pytorch-lightning/pull/3059))
- Added support for datamodules to save and load checkpoints when training ([#3563](https://github.com/PyTorchLightning/pytorch-lightning/pull/3563))
- Added support for datamodule in learning rate finder ([#3425](https://github.com/PyTorchLightning/pytorch-lightning/pull/3425))
- Added gradient clip test for native AMP ([#3754](https://github.com/PyTorchLightning/pytorch-lightning/pull/3754))
- Added dist lib to enable syncing anything across devices ([#3762](https://github.com/PyTorchLightning/pytorch-lightning/pull/3762))
- Added `broadcast` to `TPUBackend` ([#3814](https://github.com/PyTorchLightning/pytorch-lightning/pull/3814))
- Added `XLADeviceUtils` class to check XLA device type ([#3274](https://github.com/PyTorchLightning/pytorch-lightning/pull/3274))

### Changed

- Refactored accelerator backends:
   * moved TPU `xxx_step` to backend ([#3118](https://github.com/PyTorchLightning/pytorch-lightning/pull/3118))
   * refactored DDP backend `forward` ([#3119](https://github.com/PyTorchLightning/pytorch-lightning/pull/3119))
   * refactored GPU backend `__step` ([#3120](https://github.com/PyTorchLightning/pytorch-lightning/pull/3120))
   * refactored Horovod backend ([#3121](https://github.com/PyTorchLightning/pytorch-lightning/pull/3121),
        [#3122](https://github.com/PyTorchLightning/pytorch-lightning/pull/3122))
   * remove obscure forward call in eval + CPU backend `___step` ([#3123](https://github.com/PyTorchLightning/pytorch-lightning/pull/3123))
   * reduced all simplified forward ([#3126](https://github.com/PyTorchLightning/pytorch-lightning/pull/3126))
   * added hook base method ([#3127](https://github.com/PyTorchLightning/pytorch-lightning/pull/3127))
   * refactor eval loop to use hooks - use `test_mode` for if so we can split later ([#3129](https://github.com/PyTorchLightning/pytorch-lightning/pull/3129))
   * moved `___step_end` hooks ([#3130](https://github.com/PyTorchLightning/pytorch-lightning/pull/3130))
   * training forward refactor ([#3134](https://github.com/PyTorchLightning/pytorch-lightning/pull/3134))
   * training AMP scaling refactor ([#3135](https://github.com/PyTorchLightning/pytorch-lightning/pull/3135))
   * eval step scaling factor ([#3136](https://github.com/PyTorchLightning/pytorch-lightning/pull/3136))
   * add eval loop object to streamline eval loop ([#3138](https://github.com/PyTorchLightning/pytorch-lightning/pull/3138))
   * refactored dataloader process hook ([#3139](https://github.com/PyTorchLightning/pytorch-lightning/pull/3139))
   * refactored inner eval loop ([#3141](https://github.com/PyTorchLightning/pytorch-lightning/pull/3141))
   * final inner eval loop hooks ([#3154](https://github.com/PyTorchLightning/pytorch-lightning/pull/3154))
   * clean up hooks in `run_evaluation` ([#3156](https://github.com/PyTorchLightning/pytorch-lightning/pull/3156))
   * clean up data reset ([#3161](https://github.com/PyTorchLightning/pytorch-lightning/pull/3161))
   * expand eval loop out ([#3165](https://github.com/PyTorchLightning/pytorch-lightning/pull/3165))
   * moved hooks around in eval loop ([#3195](https://github.com/PyTorchLightning/pytorch-lightning/pull/3195))
   * remove `_evaluate` fx ([#3197](https://github.com/PyTorchLightning/pytorch-lightning/pull/3197))
   * `Trainer.fit` hook clean up ([#3198](https://github.com/PyTorchLightning/pytorch-lightning/pull/3198))
   * DDPs train hooks ([#3203](https://github.com/PyTorchLightning/pytorch-lightning/pull/3203))
   * refactor DDP backend ([#3204](https://github.com/PyTorchLightning/pytorch-lightning/pull/3204),
        [#3207](https://github.com/PyTorchLightning/pytorch-lightning/pull/3207),
        [#3208](https://github.com/PyTorchLightning/pytorch-lightning/pull/3208),
        [#3209](https://github.com/PyTorchLightning/pytorch-lightning/pull/3209),
        [#3210](https://github.com/PyTorchLightning/pytorch-lightning/pull/3210))
   * reduced accelerator selection ([#3211](https://github.com/PyTorchLightning/pytorch-lightning/pull/3211))
   * group prepare data hook ([#3212](https://github.com/PyTorchLightning/pytorch-lightning/pull/3212))
   * added data connector ([#3285](https://github.com/PyTorchLightning/pytorch-lightning/pull/3285))
   * modular is_overridden ([#3290](https://github.com/PyTorchLightning/pytorch-lightning/pull/3290))
   * adding `Trainer.tune()` ([#3293](https://github.com/PyTorchLightning/pytorch-lightning/pull/3293))
   * move `run_pretrain_routine` -> `setup_training` ([#3294](https://github.com/PyTorchLightning/pytorch-lightning/pull/3294))
   * move train outside of setup training ([#3297](https://github.com/PyTorchLightning/pytorch-lightning/pull/3297))
   * move `prepare_data` to data connector ([#3307](https://github.com/PyTorchLightning/pytorch-lightning/pull/3307))
   * moved accelerator router ([#3309](https://github.com/PyTorchLightning/pytorch-lightning/pull/3309))
   * train loop refactor - moving train loop to own object ([#3310](https://github.com/PyTorchLightning/pytorch-lightning/pull/3310),
        [#3312](https://github.com/PyTorchLightning/pytorch-lightning/pull/3312),
        [#3313](https://github.com/PyTorchLightning/pytorch-lightning/pull/3313),
        [#3314](https://github.com/PyTorchLightning/pytorch-lightning/pull/3314))
   * duplicate data interface definition up into DataHooks class ([#3344](https://github.com/PyTorchLightning/pytorch-lightning/pull/3344))
   * inner train loop ([#3359](https://github.com/PyTorchLightning/pytorch-lightning/pull/3359),
        [#3361](https://github.com/PyTorchLightning/pytorch-lightning/pull/3361),
        [#3362](https://github.com/PyTorchLightning/pytorch-lightning/pull/3362),
        [#3363](https://github.com/PyTorchLightning/pytorch-lightning/pull/3363),
        [#3365](https://github.com/PyTorchLightning/pytorch-lightning/pull/3365),
        [#3366](https://github.com/PyTorchLightning/pytorch-lightning/pull/3366),
        [#3367](https://github.com/PyTorchLightning/pytorch-lightning/pull/3367),
        [#3368](https://github.com/PyTorchLightning/pytorch-lightning/pull/3368),
        [#3369](https://github.com/PyTorchLightning/pytorch-lightning/pull/3369),
        [#3370](https://github.com/PyTorchLightning/pytorch-lightning/pull/3370),
        [#3371](https://github.com/PyTorchLightning/pytorch-lightning/pull/3371),
        [#3372](https://github.com/PyTorchLightning/pytorch-lightning/pull/3372),
        [#3373](https://github.com/PyTorchLightning/pytorch-lightning/pull/3373),
        [#3374](https://github.com/PyTorchLightning/pytorch-lightning/pull/3374),
        [#3375](https://github.com/PyTorchLightning/pytorch-lightning/pull/3375),
        [#3376](https://github.com/PyTorchLightning/pytorch-lightning/pull/3376),
        [#3385](https://github.com/PyTorchLightning/pytorch-lightning/pull/3385),
        [#3388](https://github.com/PyTorchLightning/pytorch-lightning/pull/3388),
        [#3397](https://github.com/PyTorchLightning/pytorch-lightning/pull/3397))
   * all logging related calls in a connector ([#3395](https://github.com/PyTorchLightning/pytorch-lightning/pull/3395))
   * device parser ([#3400](https://github.com/PyTorchLightning/pytorch-lightning/pull/3400),
        [#3405](https://github.com/PyTorchLightning/pytorch-lightning/pull/3405))
   * added model connector ([#3407](https://github.com/PyTorchLightning/pytorch-lightning/pull/3407))
   * moved eval loop logging to loggers ([#3408](https://github.com/PyTorchLightning/pytorch-lightning/pull/3408))
   * moved eval loop (#3412[#3408](https://github.com/PyTorchLightning/pytorch-lightning/pull/3408))
   * trainer/separate argparse ([#3421](https://github.com/PyTorchLightning/pytorch-lightning/pull/3421),
        [#3428](https://github.com/PyTorchLightning/pytorch-lightning/pull/3428),
        [#3432](https://github.com/PyTorchLightning/pytorch-lightning/pull/3432))
   * move `lr_finder` ([#3434](https://github.com/PyTorchLightning/pytorch-lightning/pull/3434))
   * organize args (#[#3435](https://github.com/PyTorchLightning/pytorch-lightning/pull/3435),
        [#3442](https://github.com/PyTorchLightning/pytorch-lightning/pull/3442),
        [#3447](https://github.com/PyTorchLightning/pytorch-lightning/pull/3447),
        [#3448](https://github.com/PyTorchLightning/pytorch-lightning/pull/3448),
        [#3449](https://github.com/PyTorchLightning/pytorch-lightning/pull/3449),
        [#3456](https://github.com/PyTorchLightning/pytorch-lightning/pull/3456))
   * move specific accelerator code ([#3457](https://github.com/PyTorchLightning/pytorch-lightning/pull/3457))
   * group connectors ([#3472](https://github.com/PyTorchLightning/pytorch-lightning/pull/3472))
   * accelerator connector methods x/n ([#3469](https://github.com/PyTorchLightning/pytorch-lightning/pull/3469),
        [#3470](https://github.com/PyTorchLightning/pytorch-lightning/pull/3470),
        [#3474](https://github.com/PyTorchLightning/pytorch-lightning/pull/3474))
   * merge backends x/n ([#3476](https://github.com/PyTorchLightning/pytorch-lightning/pull/3476),
        [#3477](https://github.com/PyTorchLightning/pytorch-lightning/pull/3477),
        [#3478](https://github.com/PyTorchLightning/pytorch-lightning/pull/3478),
        [#3480](https://github.com/PyTorchLightning/pytorch-lightning/pull/3480),
        [#3482](https://github.com/PyTorchLightning/pytorch-lightning/pull/3482))
   * apex plugin ([#3502](https://github.com/PyTorchLightning/pytorch-lightning/pull/3502))
   * precision plugins ([#3504](https://github.com/PyTorchLightning/pytorch-lightning/pull/3504))
   * Result - make monitor default to `checkpoint_on` to simplify ([#3571](https://github.com/PyTorchLightning/pytorch-lightning/pull/3571))
   * reference to the Trainer on the `LightningDataModule` ([#3684](https://github.com/PyTorchLightning/pytorch-lightning/pull/3684))
   * add `.log` to lightning module ([#3686](https://github.com/PyTorchLightning/pytorch-lightning/pull/3686),
        [#3699](https://github.com/PyTorchLightning/pytorch-lightning/pull/3699),
        [#3701](https://github.com/PyTorchLightning/pytorch-lightning/pull/3701),
        [#3704](https://github.com/PyTorchLightning/pytorch-lightning/pull/3704),
        [#3715](https://github.com/PyTorchLightning/pytorch-lightning/pull/3715))
   * enable tracking original metric when step and epoch are both true ([#3685](https://github.com/PyTorchLightning/pytorch-lightning/pull/3685))
   * deprecated results obj, added support for simpler comms ([#3681](https://github.com/PyTorchLightning/pytorch-lightning/pull/3681))
   * move backends back to individual files ([#3712](https://github.com/PyTorchLightning/pytorch-lightning/pull/3712))
   * fixes logging for eval steps ([#3763](https://github.com/PyTorchLightning/pytorch-lightning/pull/3763))
   * decoupled DDP, DDP spawn ([#3733](https://github.com/PyTorchLightning/pytorch-lightning/pull/3733),
        [#3766](https://github.com/PyTorchLightning/pytorch-lightning/pull/3766),
        [#3767](https://github.com/PyTorchLightning/pytorch-lightning/pull/3767),
        [#3774](https://github.com/PyTorchLightning/pytorch-lightning/pull/3774),
        [#3802](https://github.com/PyTorchLightning/pytorch-lightning/pull/3802),
        [#3806](https://github.com/PyTorchLightning/pytorch-lightning/pull/3806),
        [#3817](https://github.com/PyTorchLightning/pytorch-lightning/pull/3817),
        [#3819](https://github.com/PyTorchLightning/pytorch-lightning/pull/3819),
        [#3927](https://github.com/PyTorchLightning/pytorch-lightning/pull/3927))
   * remove weight loading hack for ddp_cpu ([#3808](https://github.com/PyTorchLightning/pytorch-lightning/pull/3808))
   * separate `torchelastic` from DDP ([#3810](https://github.com/PyTorchLightning/pytorch-lightning/pull/3810))
   * separate SLURM from DDP ([#3809](https://github.com/PyTorchLightning/pytorch-lightning/pull/3809))
   * decoupled DDP2 ([#3816](https://github.com/PyTorchLightning/pytorch-lightning/pull/3816))
   * bug fix with logging val epoch end + monitor ([#3812](https://github.com/PyTorchLightning/pytorch-lightning/pull/3812))
   * callback system and init DDP ([#3836](https://github.com/PyTorchLightning/pytorch-lightning/pull/3836))
   * adding compute environments ([#3837](https://github.com/PyTorchLightning/pytorch-lightning/pull/3837), [#3842](https://github.com/PyTorchLightning/pytorch-lightning/pull/3842))
   * epoch can now log independently ([#3843](https://github.com/PyTorchLightning/pytorch-lightning/pull/3843))
   * test selecting the correct backend. temp backends while slurm and TorchElastic are decoupled ([#3848](https://github.com/PyTorchLightning/pytorch-lightning/pull/3848))
   * fixed `init_slurm_connection` causing hostname errors ([#3856](https://github.com/PyTorchLightning/pytorch-lightning/pull/3856))
   * moves init apex from LM to apex connector ([#3923](https://github.com/PyTorchLightning/pytorch-lightning/pull/3923))
   * moves sync bn to each backend ([#3925](https://github.com/PyTorchLightning/pytorch-lightning/pull/3925))
   * moves configure ddp to each backend ([#3924](https://github.com/PyTorchLightning/pytorch-lightning/pull/3924))
- Deprecation warning ([#3844](https://github.com/PyTorchLightning/pytorch-lightning/pull/3844))
- Changed `LearningRateLogger` to `LearningRateMonitor` ([#3251](https://github.com/PyTorchLightning/pytorch-lightning/pull/3251))
- Used `fsspec` instead of `gfile` for all IO ([#3320](https://github.com/PyTorchLightning/pytorch-lightning/pull/3320))
    * Swaped `torch.load` for `fsspec` load in DDP spawn backend ([#3787](https://github.com/PyTorchLightning/pytorch-lightning/pull/3787))
    * Swaped `torch.load` for `fsspec` load in cloud_io loading ([#3692](https://github.com/PyTorchLightning/pytorch-lightning/pull/3692))
    * Added support for `to_disk()` to use remote filepaths with `fsspec` ([#3930](https://github.com/PyTorchLightning/pytorch-lightning/pull/3930))
    * Updated model_checkpoint's to_yaml to use `fsspec` open ([#3801](https://github.com/PyTorchLightning/pytorch-lightning/pull/3801))
    * Fixed `fsspec` is inconsistent when doing `fs.ls` ([#3805](https://github.com/PyTorchLightning/pytorch-lightning/pull/3805))
- Refactor `GPUStatsMonitor` to improve training speed ([#3257](https://github.com/PyTorchLightning/pytorch-lightning/pull/3257))
- Changed IoU score behavior for classes absent in target and pred ([#3098](https://github.com/PyTorchLightning/pytorch-lightning/pull/3098))
- Changed IoU `remove_bg` bool to `ignore_index` optional int ([#3098](https://github.com/PyTorchLightning/pytorch-lightning/pull/3098))
- Changed defaults of `save_top_k` and `save_last` to `None` in ModelCheckpoint ([#3680](https://github.com/PyTorchLightning/pytorch-lightning/pull/3680))
- `row_log_interval` and `log_save_interval` are now based on training loop's `global_step` instead of epoch-internal batch index ([#3667](https://github.com/PyTorchLightning/pytorch-lightning/pull/3667))
- Silenced some warnings. verified ddp refactors ([#3483](https://github.com/PyTorchLightning/pytorch-lightning/pull/3483))
- Cleaning up stale logger tests ([#3490](https://github.com/PyTorchLightning/pytorch-lightning/pull/3490))
- Allow `ModelCheckpoint` monitor to be `None` ([#3633](https://github.com/PyTorchLightning/pytorch-lightning/pull/3633))
- Enable `None` model checkpoint default ([#3669](https://github.com/PyTorchLightning/pytorch-lightning/pull/3669))
- Skipped `best_model_path` if `checkpoint_callback` is `None` ([#2962](https://github.com/PyTorchLightning/pytorch-lightning/pull/2962))
- Used `raise .. from ..` to explicitly chain exceptions ([#3750](https://github.com/PyTorchLightning/pytorch-lightning/pull/3750))
-  Mocking loggers ([#3596](https://github.com/PyTorchLightning/pytorch-lightning/pull/3596),
    [#3617](https://github.com/PyTorchLightning/pytorch-lightning/pull/3617),
    [#3851](https://github.com/PyTorchLightning/pytorch-lightning/pull/3851),
    [#3859](https://github.com/PyTorchLightning/pytorch-lightning/pull/3859),
    [#3884](https://github.com/PyTorchLightning/pytorch-lightning/pull/3884),
    [#3853](https://github.com/PyTorchLightning/pytorch-lightning/pull/3853),
    [#3910](https://github.com/PyTorchLightning/pytorch-lightning/pull/3910),
    [#3889](https://github.com/PyTorchLightning/pytorch-lightning/pull/3889),
    [#3926](https://github.com/PyTorchLightning/pytorch-lightning/pull/3926))
- Write predictions in LightningModule instead of EvalResult [#3882](https://github.com/PyTorchLightning/pytorch-lightning/pull/3882)

### Deprecated

- Deprecated `TrainResult` and `EvalResult`, use `self.log` and `self.write` from the `LightningModule` to log metrics and write predictions. `training_step` can now only return a scalar (for the loss) or a dictionary with anything you want. ([#3681](https://github.com/PyTorchLightning/pytorch-lightning/pull/3681))
- Deprecate `early_stop_callback` Trainer argument ([#3845](https://github.com/PyTorchLightning/pytorch-lightning/pull/3845))
- Rename Trainer arguments `row_log_interval` >> `log_every_n_steps` and `log_save_interval` >> `flush_logs_every_n_steps` ([#3748](https://github.com/PyTorchLightning/pytorch-lightning/pull/3748))

### Removed

- Removed experimental Metric API ([#3943](https://github.com/PyTorchLightning/pytorch-lightning/pull/3943),
        [#3949](https://github.com/PyTorchLightning/pytorch-lightning/pull/3949),
        [#3946](https://github.com/PyTorchLightning/pytorch-lightning/pull/3946)), listed changes before final removal:
    * Added `EmbeddingSimilarity` metric ([#3349](https://github.com/PyTorchLightning/pytorch-lightning/pull/3349), [#3358](https://github.com/PyTorchLightning/pytorch-lightning/pull/3358))
    * Added hooks to metric module interface ([#2528](https://github.com/PyTorchLightning/pytorch-lightning/pull/2528))
    * Added error when AUROC metric is used for multiclass problems ([#3350](https://github.com/PyTorchLightning/pytorch-lightning/pull/3350))
    * Fixed `ModelCheckpoint` with `save_top_k=-1` option not tracking the best models when a monitor metric is available ([#3735](https://github.com/PyTorchLightning/pytorch-lightning/pull/3735))
    * Fixed counter-intuitive error being thrown in `Accuracy` metric for zero target tensor ([#3764](https://github.com/PyTorchLightning/pytorch-lightning/pull/3764))
    * Fixed aggregation of metrics ([#3517](https://github.com/PyTorchLightning/pytorch-lightning/pull/3517))
    * Fixed Metric aggregation ([#3321](https://github.com/PyTorchLightning/pytorch-lightning/pull/3321))
    * Fixed RMSLE metric ([#3188](https://github.com/PyTorchLightning/pytorch-lightning/pull/3188))
    * Renamed `reduction` to `class_reduction` in classification metrics ([#3322](https://github.com/PyTorchLightning/pytorch-lightning/pull/3322))
    * Changed `class_reduction` similar to sklearn for classification metrics ([#3322](https://github.com/PyTorchLightning/pytorch-lightning/pull/3322))
    * Renaming of precision recall metric ([#3308](https://github.com/PyTorchLightning/pytorch-lightning/pull/3308))

### Fixed

- Fixed `on_train_batch_start` hook to end epoch early ([#3700](https://github.com/PyTorchLightning/pytorch-lightning/pull/3700))
- Fixed `num_sanity_val_steps` is clipped to `limit_val_batches` ([#2917](https://github.com/PyTorchLightning/pytorch-lightning/pull/2917))
- Fixed ONNX model save on GPU ([#3145](https://github.com/PyTorchLightning/pytorch-lightning/pull/3145))
- Fixed `GpuUsageLogger` to work on different platforms ([#3008](https://github.com/PyTorchLightning/pytorch-lightning/pull/3008))
- Fixed auto-scale batch size not dumping `auto_lr_find` parameter ([#3151](https://github.com/PyTorchLightning/pytorch-lightning/pull/3151))
- Fixed `batch_outputs` with optimizer frequencies ([#3229](https://github.com/PyTorchLightning/pytorch-lightning/pull/3229))
- Fixed setting batch size in `LightningModule.datamodule` when using `auto_scale_batch_size` ([#3266](https://github.com/PyTorchLightning/pytorch-lightning/pull/3266))
- Fixed Horovod distributed backend compatibility with native AMP ([#3404](https://github.com/PyTorchLightning/pytorch-lightning/pull/3404))
- Fixed batch size auto scaling exceeding the size of the dataset ([#3271](https://github.com/PyTorchLightning/pytorch-lightning/pull/3271))
- Fixed getting `experiment_id` from MLFlow only once instead of each training loop ([#3394](https://github.com/PyTorchLightning/pytorch-lightning/pull/3394))
- Fixed `overfit_batches` which now correctly disables shuffling for the training loader. ([#3501](https://github.com/PyTorchLightning/pytorch-lightning/pull/3501))
- Fixed gradient norm tracking for `row_log_interval > 1` ([#3489](https://github.com/PyTorchLightning/pytorch-lightning/pull/3489))
- Fixed `ModelCheckpoint` name formatting ([#3164](https://github.com/PyTorchLightning/pytorch-lightning/pull/3163))
- Fixed example implementation of AutoEncoder ([#3190](https://github.com/PyTorchLightning/pytorch-lightning/pull/3190))
- Fixed invalid paths when remote logging with TensorBoard ([#3236](https://github.com/PyTorchLightning/pytorch-lightning/pull/3236))
- Fixed change `t()` to `transpose()` as XLA devices do not support `.t()` on 1-dim tensor ([#3252](https://github.com/PyTorchLightning/pytorch-lightning/pull/3252))
- Fixed (weights only) checkpoints loading without PL ([#3287](https://github.com/PyTorchLightning/pytorch-lightning/pull/3287))
- Fixed `gather_all_tensors` cross GPUs in DDP ([#3319](https://github.com/PyTorchLightning/pytorch-lightning/pull/3319))
- Fixed CometML save dir ([#3419](https://github.com/PyTorchLightning/pytorch-lightning/pull/3419))
- Fixed forward key metrics ([#3467](https://github.com/PyTorchLightning/pytorch-lightning/pull/3467))
- Fixed normalize mode at confusion matrix (replace NaNs with zeros) ([#3465](https://github.com/PyTorchLightning/pytorch-lightning/pull/3465))
- Fixed global step increment in training loop when `training_epoch_end` hook is used ([#3673](https://github.com/PyTorchLightning/pytorch-lightning/pull/3673))
- Fixed dataloader shuffling not getting turned off with `overfit_batches > 0` and `distributed_backend = "ddp"` ([#3534](https://github.com/PyTorchLightning/pytorch-lightning/pull/3534))
- Fixed determinism in `DDPSpawnBackend` when using `seed_everything` in main process ([#3335](https://github.com/PyTorchLightning/pytorch-lightning/pull/3335))
- Fixed `ModelCheckpoint` `period` to actually save every `period` epochs ([#3630](https://github.com/PyTorchLightning/pytorch-lightning/pull/3630))
- Fixed `val_progress_bar` total with `num_sanity_val_steps` ([#3751](https://github.com/PyTorchLightning/pytorch-lightning/pull/3751))
- Fixed Tuner dump: add `current_epoch` to dumped_params ([#3261](https://github.com/PyTorchLightning/pytorch-lightning/pull/3261))
- Fixed `current_epoch` and `global_step` properties mismatch between `Trainer` and `LightningModule` ([#3785](https://github.com/PyTorchLightning/pytorch-lightning/pull/3785))
- Fixed learning rate scheduler for optimizers with internal state ([#3897](https://github.com/PyTorchLightning/pytorch-lightning/pull/3897))
- Fixed `tbptt_reduce_fx` when non-floating tensors are logged ([#3796](https://github.com/PyTorchLightning/pytorch-lightning/pull/3796))
- Fixed model checkpoint frequency ([#3852](https://github.com/PyTorchLightning/pytorch-lightning/pull/3852))
- Fixed logging non-tensor scalar with result breaks subsequent epoch aggregation ([#3855](https://github.com/PyTorchLightning/pytorch-lightning/pull/3855))
- Fixed `TrainerEvaluationLoopMixin` activates `model.train()` at the end ([#3858](https://github.com/PyTorchLightning/pytorch-lightning/pull/3858))
- Fixed `overfit_batches` when using with multiple val/test_dataloaders ([#3857](https://github.com/PyTorchLightning/pytorch-lightning/pull/3857))
- Fixed enables `training_step` to return `None` ([#3862](https://github.com/PyTorchLightning/pytorch-lightning/pull/3862))
- Fixed init nan for checkpointing ([#3863](https://github.com/PyTorchLightning/pytorch-lightning/pull/3863))
- Fixed for `load_from_checkpoint` ([#2776](https://github.com/PyTorchLightning/pytorch-lightning/pull/2776))
- Fixes incorrect `batch_sizes` when Dataloader returns a dict with multiple tensors ([#3668](https://github.com/PyTorchLightning/pytorch-lightning/pull/3668))
- Fixed unexpected signature for `validation_step` ([#3947](https://github.com/PyTorchLightning/pytorch-lightning/pull/3947))

## [0.9.0] - 2020-08-20

### Added

- Added SyncBN for DDP ([#2801](https://github.com/PyTorchLightning/pytorch-lightning/pull/2801),
     [#2838](https://github.com/PyTorchLightning/pytorch-lightning/pull/2838))
- Added basic `CSVLogger` ([#2721](https://github.com/PyTorchLightning/pytorch-lightning/pull/2721))
- Added SSIM metrics ([#2671](https://github.com/PyTorchLightning/pytorch-lightning/pull/2671))
- Added BLEU metrics ([#2535](https://github.com/PyTorchLightning/pytorch-lightning/pull/2535))
- Added support to export a model to ONNX format ([#2596](https://github.com/PyTorchLightning/pytorch-lightning/pull/2596))
- Added support for `Trainer(num_sanity_val_steps=-1)` to check all validation data before training ([#2246](https://github.com/PyTorchLightning/pytorch-lightning/pull/2246))
- Added struct. output:
  * tests for val loop flow ([#2605](https://github.com/PyTorchLightning/pytorch-lightning/pull/2605))
  * `EvalResult` support for train and val. loop ([#2615](https://github.com/PyTorchLightning/pytorch-lightning/pull/2615),
       [#2651](https://github.com/PyTorchLightning/pytorch-lightning/pull/2651))
  * weighted average in results obj ([#2930](https://github.com/PyTorchLightning/pytorch-lightning/pull/2930))
  * fix result obj DP auto reduce ([#3013](https://github.com/PyTorchLightning/pytorch-lightning/pull/3013))
- Added class `LightningDataModule` ([#2668](https://github.com/PyTorchLightning/pytorch-lightning/pull/2668))
- Added support for PyTorch 1.6 ([#2745](https://github.com/PyTorchLightning/pytorch-lightning/pull/2745))
- Added call DataModule hooks implicitly in trainer ([#2755](https://github.com/PyTorchLightning/pytorch-lightning/pull/2755))
- Added support for Mean in DDP Sync ([#2568](https://github.com/PyTorchLightning/pytorch-lightning/pull/2568))
- Added remaining `sklearn` metrics: `AveragePrecision`, `BalancedAccuracy`, `CohenKappaScore`, `DCG`, `Hamming`, `Hinge`, `Jaccard`, `MeanAbsoluteError`, `MeanSquaredError`, `MeanSquaredLogError`, `MedianAbsoluteError`, `R2Score`, `MeanPoissonDeviance`, `MeanGammaDeviance`, `MeanTweedieDeviance`, `ExplainedVariance` ([#2562](https://github.com/PyTorchLightning/pytorch-lightning/pull/2562))
- Added support for `limit_{mode}_batches (int)` to work with infinite dataloader (IterableDataset) ([#2840](https://github.com/PyTorchLightning/pytorch-lightning/pull/2840))
- Added support returning python scalars in DP ([#1935](https://github.com/PyTorchLightning/pytorch-lightning/pull/1935))
- Added support to Tensorboard logger for OmegaConf `hparams` ([#2846](https://github.com/PyTorchLightning/pytorch-lightning/pull/2846))
- Added tracking of basic states in `Trainer` ([#2541](https://github.com/PyTorchLightning/pytorch-lightning/pull/2541))
- Tracks all outputs including TBPTT and multiple optimizers ([#2890](https://github.com/PyTorchLightning/pytorch-lightning/pull/2890))
- Added GPU Usage Logger ([#2932](https://github.com/PyTorchLightning/pytorch-lightning/pull/2932))
- Added `strict=False` for `load_from_checkpoint` ([#2819](https://github.com/PyTorchLightning/pytorch-lightning/pull/2819))
- Added saving test predictions on multiple GPUs ([#2926](https://github.com/PyTorchLightning/pytorch-lightning/pull/2926))
- Auto log the computational graph for loggers that support this ([#3003](https://github.com/PyTorchLightning/pytorch-lightning/pull/3003))
- Added warning when changing monitor and using results obj ([#3014](https://github.com/PyTorchLightning/pytorch-lightning/pull/3014))
- Added a hook `transfer_batch_to_device` to the `LightningDataModule` ([#3038](https://github.com/PyTorchLightning/pytorch-lightning/pull/3038))

### Changed

- Truncated long version numbers in progress bar ([#2594](https://github.com/PyTorchLightning/pytorch-lightning/pull/2594))
- Enabling val/test loop disabling ([#2692](https://github.com/PyTorchLightning/pytorch-lightning/pull/2692))
- Refactored into `accelerator` module:
    * GPU training ([#2704](https://github.com/PyTorchLightning/pytorch-lightning/pull/2704))
    * TPU training ([#2708](https://github.com/PyTorchLightning/pytorch-lightning/pull/2708))
    * DDP(2) backend ([#2796](https://github.com/PyTorchLightning/pytorch-lightning/pull/2796))
    * Retrieve last logged val from result by key ([#3049](https://github.com/PyTorchLightning/pytorch-lightning/pull/3049))
- Using `.comet.config` file for `CometLogger` ([#1913](https://github.com/PyTorchLightning/pytorch-lightning/pull/1913))
- Updated hooks arguments - breaking for `setup` and `teardown` ([#2850](https://github.com/PyTorchLightning/pytorch-lightning/pull/2850))
- Using `gfile` to support remote directories ([#2164](https://github.com/PyTorchLightning/pytorch-lightning/pull/2164))
- Moved optimizer creation after device placement for DDP backends ([#2904](https://github.com/PyTorchLightning/pytorch-lighting/pull/2904))
- Support `**DictConfig` for `hparam` serialization ([#2519](https://github.com/PyTorchLightning/pytorch-lightning/pull/2519))
- Removed callback metrics from test results obj ([#2994](https://github.com/PyTorchLightning/pytorch-lightning/pull/2994))
- Re-enabled naming metrics in ckpt name ([#3060](https://github.com/PyTorchLightning/pytorch-lightning/pull/3060))
- Changed progress bar epoch counting to start from 0 ([#3061](https://github.com/PyTorchLightning/pytorch-lightning/pull/3061))

### Deprecated

- Deprecated Trainer attribute `ckpt_path`, which will now be set by `weights_save_path` ([#2681](https://github.com/PyTorchLightning/pytorch-lightning/pull/2681))

### Removed

- Removed deprecated: ([#2760](https://github.com/PyTorchLightning/pytorch-lightning/pull/2760))
    * core decorator `data_loader`
    * Module hook `on_sanity_check_start` and loading `load_from_metrics`
    * package `pytorch_lightning.logging`
    * Trainer arguments: `show_progress_bar`, `num_tpu_cores`, `use_amp`, `print_nan_grads`
    * LR Finder argument `num_accumulation_steps`

### Fixed

- Fixed `accumulate_grad_batches` for last batch ([#2853](https://github.com/PyTorchLightning/pytorch-lightning/pull/2853))
- Fixed setup call while testing ([#2624](https://github.com/PyTorchLightning/pytorch-lightning/pull/2624))
- Fixed local rank zero casting ([#2640](https://github.com/PyTorchLightning/pytorch-lightning/pull/2640))
- Fixed single scalar return from training ([#2587](https://github.com/PyTorchLightning/pytorch-lightning/pull/2587))
- Fixed Horovod backend to scale LR schedlers with the optimizer ([#2626](https://github.com/PyTorchLightning/pytorch-lightning/pull/2626))
- Fixed `dtype` and `device` properties not getting updated in submodules ([#2657](https://github.com/PyTorchLightning/pytorch-lightning/pull/2657))
- Fixed `fast_dev_run` to run for all dataloaders ([#2581](https://github.com/PyTorchLightning/pytorch-lightning/pull/2581))
- Fixed `save_dir` in loggers getting ignored by default value of `weights_save_path` when user did not specify `weights_save_path` ([#2681](https://github.com/PyTorchLightning/pytorch-lightning/pull/2681))
- Fixed `weights_save_path` getting ignored when `logger=False` is passed to Trainer ([#2681](https://github.com/PyTorchLightning/pytorch-lightning/pull/2681))
- Fixed TPU multi-core and Float16 ([#2632](https://github.com/PyTorchLightning/pytorch-lightning/pull/2632))
- Fixed test metrics not being logged with `LoggerCollection` ([#2723](https://github.com/PyTorchLightning/pytorch-lightning/pull/2723))
- Fixed data transfer to device when using `torchtext.data.Field` and `include_lengths is True` ([#2689](https://github.com/PyTorchLightning/pytorch-lightning/pull/2689))
- Fixed shuffle argument for distributed sampler ([#2789](https://github.com/PyTorchLightning/pytorch-lightning/pull/2789))
- Fixed logging interval ([#2694](https://github.com/PyTorchLightning/pytorch-lightning/pull/2694))
- Fixed loss value in the progress bar is wrong when `accumulate_grad_batches > 1` ([#2738](https://github.com/PyTorchLightning/pytorch-lightning/pull/2738))
- Fixed correct CWD for ddp sub-processes when using Hydra ([#2719](https://github.com/PyTorchLightning/pytorch-lightning/pull/2719))
- Fixed selecting GPUs using `CUDA_VISIBLE_DEVICES` ([#2739](https://github.com/PyTorchLightning/pytorch-lightning/pull/2739))
- Fixed false `num_classes` warning in metrics ([#2781](https://github.com/PyTorchLightning/pytorch-lightning/pull/2781))
- Fixed shell injection vulnerability in subprocess call ([#2786](https://github.com/PyTorchLightning/pytorch-lightning/pull/2786))
- Fixed LR finder and `hparams` compatibility ([#2821](https://github.com/PyTorchLightning/pytorch-lightning/pull/2821))
- Fixed `ModelCheckpoint` not saving the latest information when `save_last=True` ([#2881](https://github.com/PyTorchLightning/pytorch-lightning/pull/2881))
- Fixed ImageNet example: learning rate scheduler, number of workers and batch size when using DDP ([#2889](https://github.com/PyTorchLightning/pytorch-lightning/pull/2889))
- Fixed apex gradient clipping ([#2829](https://github.com/PyTorchLightning/pytorch-lightning/pull/2829))
- Fixed save apex scaler states ([#2828](https://github.com/PyTorchLightning/pytorch-lightning/pull/2828))
- Fixed a model loading issue with inheritance and variable positional arguments ([#2911](https://github.com/PyTorchLightning/pytorch-lightning/pull/2911))
- Fixed passing `non_blocking=True` when transferring a batch object that does not support it ([#2910](https://github.com/PyTorchLightning/pytorch-lightning/pull/2910))
- Fixed checkpointing to remote file paths ([#2925](https://github.com/PyTorchLightning/pytorch-lightning/pull/2925))
- Fixed adding val step argument to metrics ([#2986](https://github.com/PyTorchLightning/pytorch-lightning/pull/2986))
- Fixed an issue that caused `Trainer.test()` to stall in ddp mode ([#2997](https://github.com/PyTorchLightning/pytorch-lightning/pull/2997))
- Fixed gathering of results with tensors of varying shape ([#3020](https://github.com/PyTorchLightning/pytorch-lightning/pull/3020))
- Fixed batch size auto-scaling feature to set the new value on the correct model attribute ([#3043](https://github.com/PyTorchLightning/pytorch-lightning/pull/3043))
- Fixed automatic batch scaling not working with half precision ([#3045](https://github.com/PyTorchLightning/pytorch-lightning/pull/3045))
- Fixed setting device to root gpu ([#3042](https://github.com/PyTorchLightning/pytorch-lightning/pull/3042))

## [0.8.5] - 2020-07-09

### Added

- Added a PSNR metric: peak signal-to-noise ratio ([#2483](https://github.com/PyTorchLightning/pytorch-lightning/pull/2483))
- Added functional regression metrics ([#2492](https://github.com/PyTorchLightning/pytorch-lightning/pull/2492))

### Removed

- Removed auto val reduce ([#2462](https://github.com/PyTorchLightning/pytorch-lightning/pull/2462))

### Fixed

- Flattening Wandb Hyperparameters ([#2459](https://github.com/PyTorchLightning/pytorch-lightning/pull/2459))
- Fixed using the same DDP python interpreter and actually running ([#2482](https://github.com/PyTorchLightning/pytorch-lightning/pull/2482))
- Fixed model summary input type conversion for models that have input dtype different from model parameters ([#2510](https://github.com/PyTorchLightning/pytorch-lightning/pull/2510))
- Made `TensorBoardLogger` and `CometLogger` pickleable ([#2518](https://github.com/PyTorchLightning/pytorch-lightning/pull/2518))
- Fixed a problem with `MLflowLogger` creating multiple run folders ([#2502](https://github.com/PyTorchLightning/pytorch-lightning/pull/2502))
- Fixed global_step increment ([#2455](https://github.com/PyTorchLightning/pytorch-lightning/pull/2455))
- Fixed TPU hanging example ([#2488](https://github.com/PyTorchLightning/pytorch-lightning/pull/2488))
- Fixed `argparse` default value bug ([#2526](https://github.com/PyTorchLightning/pytorch-lightning/pull/2526))
- Fixed Dice and IoU to avoid NaN by adding small eps ([#2545](https://github.com/PyTorchLightning/pytorch-lightning/pull/2545))
- Fixed accumulate gradients schedule at epoch 0 (continued) ([#2513](https://github.com/PyTorchLightning/pytorch-lightning/pull/2513))
- Fixed Trainer `.fit()` returning last not best weights in "ddp_spawn" ([#2565](https://github.com/PyTorchLightning/pytorch-lightning/pull/2565))
- Fixed passing (do not pass) TPU weights back on test ([#2566](https://github.com/PyTorchLightning/pytorch-lightning/pull/2566))
- Fixed DDP tests and `.test()` ([#2512](https://github.com/PyTorchLightning/pytorch-lightning/pull/2512),
     [#2570](https://github.com/PyTorchLightning/pytorch-lightning/pull/2570))

## [0.8.4] - 2020-07-01

### Added

- Added reduce ddp results on eval ([#2434](https://github.com/PyTorchLightning/pytorch-lightning/pull/2434))
- Added a warning when an `IterableDataset` has `__len__` defined ([#2437](https://github.com/PyTorchLightning/pytorch-lightning/pull/2437))

### Changed

- Enabled no returns from eval ([#2446](https://github.com/PyTorchLightning/pytorch-lightning/pull/2446))

### Fixed

- Fixes train outputs ([#2428](https://github.com/PyTorchLightning/pytorch-lightning/pull/2428))
- Fixes Conda dependencies ([#2412](https://github.com/PyTorchLightning/pytorch-lightning/pull/2412))
- Fixed Apex scaling with decoupled backward ([#2433](https://github.com/PyTorchLightning/pytorch-lightning/pull/2433))
- Fixed crashing or wrong displaying progressbar because of missing ipywidgets ([#2417](https://github.com/PyTorchLightning/pytorch-lightning/pull/2417))
- Fixed TPU saving dir ([fc26078e](https://github.com/PyTorchLightning/pytorch-lightning/commit/fc26078e395f8a001f4c6dd7b3fe7ca202f914a3), [04e68f02](https://github.com/PyTorchLightning/pytorch-lightning/commit/04e68f022fc03dd5f1555ee86dea997d42a448ad))
- Fixed logging on rank 0 only ([#2425](https://github.com/PyTorchLightning/pytorch-lightning/pull/2425))


## [0.8.3] - 2020-06-29

### Fixed

- Fixed AMP wrong call ([593837e](https://github.com/PyTorchLightning/pytorch-lightning/commit/593837e1da24ff6c942b24ed803fc1496a304609))
- Fixed batch typo ([92d1e75](https://github.com/PyTorchLightning/pytorch-lightning/commit/92d1e75b2638a493d9d21ed5fe00a22093888285))

## [0.8.2] - 2020-06-28

### Added

- Added TorchText support for moving data to GPU ([#2379](https://github.com/PyTorchLightning/pytorch-lightning/pull/2379))

### Changed

- Changed epoch indexing from 0 instead of 1 ([#2289](https://github.com/PyTorchLightning/pytorch-lightning/pull/2289))
- Refactor Model `backward` ([#2276](https://github.com/PyTorchLightning/pytorch-lightning/pull/2276))
- Refactored `training_batch` + tests to verify correctness ([#2327](https://github.com/PyTorchLightning/pytorch-lightning/pull/2327),
     [#2328](https://github.com/PyTorchLightning/pytorch-lightning/pull/2328))
- Refactored training loop ([#2336](https://github.com/PyTorchLightning/pytorch-lightning/pull/2336))
- Made optimization steps for hooks ([#2363](https://github.com/PyTorchLightning/pytorch-lightning/pull/2363))
- Changed default apex level to 'O2' ([#2362](https://github.com/PyTorchLightning/pytorch-lightning/pull/2362))

### Removed

- Moved `TrainsLogger` to Bolts ([#2384](https://github.com/PyTorchLightning/pytorch-lightning/pull/2384))

### Fixed

- Fixed parsing TPU arguments and TPU tests ([#2094](https://github.com/PyTorchLightning/pytorch-lightning/pull/2094))
- Fixed number batches in case of multiple dataloaders and `limit_{*}_batches` ([#1920](https://github.com/PyTorchLightning/pytorch-lightning/pull/1920),
     [#2226](https://github.com/PyTorchLightning/pytorch-lightning/pull/2226))
- Fixed an issue with forward hooks not being removed after model summary ([#2298](https://github.com/PyTorchLightning/pytorch-lightning/pull/2298))
- Fix for `load_from_checkpoint()` not working with absolute path on Windows ([#2294](https://github.com/PyTorchLightning/pytorch-lightning/pull/2294))
- Fixed an issue how _has_len handles `NotImplementedError` e.g. raised by `torchtext.data.Iterator` ([#2293](https://github.com/PyTorchLightning/pytorch-lightning/pull/2293)), ([#2307](https://github.com/PyTorchLightning/pytorch-lightning/pull/2307))
- Fixed `average_precision` metric ([#2319](https://github.com/PyTorchLightning/pytorch-lightning/pull/2319))
- Fixed ROC metric for CUDA tensors ([#2304](https://github.com/PyTorchLightning/pytorch-lightning/pull/2304))
- Fixed lost compatibility with custom datatypes implementing `.to` ([#2335](https://github.com/PyTorchLightning/pytorch-lightning/pull/2335))
- Fixed loading model with kwargs ([#2387](https://github.com/PyTorchLightning/pytorch-lightning/pull/2387))
- Fixed sum(0) for `trainer.num_val_batches` ([#2268](https://github.com/PyTorchLightning/pytorch-lightning/pull/2268))
- Fixed checking if the parameters are a `DictConfig` Object ([#2216](https://github.com/PyTorchLightning/pytorch-lightning/pull/2216))
- Fixed SLURM weights saving ([#2341](https://github.com/PyTorchLightning/pytorch-lightning/pull/2341))
- Fixed swaps LR scheduler order ([#2356](https://github.com/PyTorchLightning/pytorch-lightning/pull/2356))
- Fixed adding tensorboard `hparams` logging test ([#2342](https://github.com/PyTorchLightning/pytorch-lightning/pull/2342))
- Fixed use model ref for tear down ([#2360](https://github.com/PyTorchLightning/pytorch-lightning/pull/2360))
- Fixed logger crash on DDP ([#2388](https://github.com/PyTorchLightning/pytorch-lightning/pull/2388))
- Fixed several issues with early stopping and checkpoint callbacks ([#1504](https://github.com/PyTorchLightning/pytorch-lightning/pull/1504),
     [#2391](https://github.com/PyTorchLightning/pytorch-lightning/pull/2391))
- Fixed loading past checkpoints from v0.7.x ([#2405](https://github.com/PyTorchLightning/pytorch-lightning/pull/2405))
- Fixed loading model without arguments ([#2403](https://github.com/PyTorchLightning/pytorch-lightning/pull/2403))
- Fixed Windows compatibility issue ([#2358](https://github.com/PyTorchLightning/pytorch-lightning/pull/2358))

## [0.8.1] - 2020-06-19

### Fixed

- Fixed the `load_from_checkpoint` path detected as URL bug ([#2244](https://github.com/PyTorchLightning/pytorch-lightning/pull/2244))
- Fixed hooks - added barrier ([#2245](https://github.com/PyTorchLightning/pytorch-lightning/pull/2245),
     [#2257](https://github.com/PyTorchLightning/pytorch-lightning/pull/2257),
     [#2260](https://github.com/PyTorchLightning/pytorch-lightning/pull/220))
- Fixed `hparams` - remove frame inspection on `self.hparams` ([#2253](https://github.com/PyTorchLightning/pytorch-lightning/pull/2253))
- Fixed setup and on fit calls ([#2252](https://github.com/PyTorchLightning/pytorch-lightning/pull/2252))
- Fixed GPU template ([#2255](https://github.com/PyTorchLightning/pytorch-lightning/pull/2255))

## [0.8.0] - 2020-06-18

### Added

- Added `overfit_batches`, `limit_{val|test}_batches` flags (overfit now uses training set for all three) ([#2213](https://github.com/PyTorchLightning/pytorch-lightning/pull/2213))
- Added metrics
  * Base classes ([#1326](https://github.com/PyTorchLightning/pytorch-lightning/pull/1326),
       [#1877](https://github.com/PyTorchLightning/pytorch-lightning/pull/1877))
  * Sklearn metrics classes ([#1327](https://github.com/PyTorchLightning/pytorch-lightning/pull/1327))
  * Native torch metrics ([#1488](https://github.com/PyTorchLightning/pytorch-lightning/pull/1488),
       [#2062](https://github.com/PyTorchLightning/pytorch-lightning/pull/2062))
  * docs for all Metrics ([#2184](https://github.com/PyTorchLightning/pytorch-lightning/pull/2184),
       [#2209](https://github.com/PyTorchLightning/pytorch-lightning/pull/2209))
  * Regression metrics ([#2221](https://github.com/PyTorchLightning/pytorch-lightning/pull/2221))
- Allow dataloaders without sampler field present ([#1907](https://github.com/PyTorchLightning/pytorch-lightning/pull/1907))
- Added option `save_last` to save the model at the end of every epoch in `ModelCheckpoint` ([#1908](https://github.com/PyTorchLightning/pytorch-lightning/pull/1908))
- Early stopping checks `on_validation_end` ([#1458](https://github.com/PyTorchLightning/pytorch-lightning/pull/1458))
- Speed up single-core TPU training by loading data using `ParallelLoader` ([#2033](https://github.com/PyTorchLightning/pytorch-lightning/pull/2033))
- Added a model hook `transfer_batch_to_device` that enables moving custom data structures to the target device ([#1756](https://github.com/PyTorchLightning/pytorch-lightning/pull/1756))
- Added [black](https://black.readthedocs.io/en/stable/) formatter for the code with code-checker on pull ([#1610](https://github.com/PyTorchLightning/pytorch-lightning/pull/1610))
- Added back the slow spawn ddp implementation as `ddp_spawn` ([#2115](https://github.com/PyTorchLightning/pytorch-lightning/pull/2115))
- Added loading checkpoints from URLs ([#1667](https://github.com/PyTorchLightning/pytorch-lightning/pull/1667))
- Added a callback method `on_keyboard_interrupt` for handling KeyboardInterrupt events during training ([#2134](https://github.com/PyTorchLightning/pytorch-lightning/pull/2134))
- Added a decorator `auto_move_data` that moves data to the correct device when using the LightningModule for inference ([#1905](https://github.com/PyTorchLightning/pytorch-lightning/pull/1905))
- Added `ckpt_path` option to `LightningModule.test(...)` to load particular checkpoint ([#2190](https://github.com/PyTorchLightning/pytorch-lightning/pull/2190))
- Added `setup` and `teardown` hooks for model ([#2229](https://github.com/PyTorchLightning/pytorch-lightning/pull/2229))

### Changed

- Allow user to select individual TPU core to train on ([#1729](https://github.com/PyTorchLightning/pytorch-lightning/pull/1729))
- Removed non-finite values from loss in `LRFinder` ([#1862](https://github.com/PyTorchLightning/pytorch-lightning/pull/1862))
- Allow passing model hyperparameters as complete kwarg list ([#1896](https://github.com/PyTorchLightning/pytorch-lightning/pull/1896))
- Renamed `ModelCheckpoint`'s attributes `best` to `best_model_score` and `kth_best_model` to `kth_best_model_path` ([#1799](https://github.com/PyTorchLightning/pytorch-lightning/pull/1799))
- Re-Enable Logger's `ImportError`s ([#1938](https://github.com/PyTorchLightning/pytorch-lightning/pull/1938))
- Changed the default value of the Trainer argument `weights_summary` from `full` to `top` ([#2029](https://github.com/PyTorchLightning/pytorch-lightning/pull/2029))
- Raise an error when lightning replaces an existing sampler ([#2020](https://github.com/PyTorchLightning/pytorch-lightning/pull/2020))
- Enabled `prepare_data` from correct processes - clarify local vs global rank ([#2166](https://github.com/PyTorchLightning/pytorch-lightning/pull/2166))
- Remove explicit flush from tensorboard logger ([#2126](https://github.com/PyTorchLightning/pytorch-lightning/pull/2126))
- Changed epoch indexing from 1 instead of 0 ([#2206](https://github.com/PyTorchLightning/pytorch-lightning/pull/2206))

### Deprecated

- Deprecated flags: ([#2213](https://github.com/PyTorchLightning/pytorch-lightning/pull/2213))
  * `overfit_pct` in favour of `overfit_batches`
  * `val_percent_check` in favour of `limit_val_batches`
  * `test_percent_check` in favour of `limit_test_batches`
- Deprecated `ModelCheckpoint`'s attributes `best` and `kth_best_model` ([#1799](https://github.com/PyTorchLightning/pytorch-lightning/pull/1799))
- Dropped official support/testing for older PyTorch versions <1.3 ([#1917](https://github.com/PyTorchLightning/pytorch-lightning/pull/1917))
- Deprecated Trainer `proc_rank` in favour of `global_rank` ([#2166](https://github.com/PyTorchLightning/pytorch-lightning/pull/2166),
     [#2269](https://github.com/PyTorchLightning/pytorch-lightning/pull/2269))

### Removed

- Removed unintended Trainer argument `progress_bar_callback`, the callback should be passed in by `Trainer(callbacks=[...])` instead ([#1855](https://github.com/PyTorchLightning/pytorch-lightning/pull/1855))
- Removed obsolete `self._device` in Trainer ([#1849](https://github.com/PyTorchLightning/pytorch-lightning/pull/1849))
- Removed deprecated API ([#2073](https://github.com/PyTorchLightning/pytorch-lightning/pull/2073))
   * Packages: `pytorch_lightning.pt_overrides`, `pytorch_lightning.root_module`
   * Modules: `pytorch_lightning.logging.comet_logger`, `pytorch_lightning.logging.mlflow_logger`, `pytorch_lightning.logging.test_tube_logger`, `pytorch_lightning.overrides.override_data_parallel`, `pytorch_lightning.core.model_saving`, `pytorch_lightning.core.root_module`
   * Trainer arguments: `add_row_log_interval`, `default_save_path`, `gradient_clip`, `nb_gpu_nodes`, `max_nb_epochs`, `min_nb_epochs`, `nb_sanity_val_steps`
   * Trainer attributes: `nb_gpu_nodes`, `num_gpu_nodes`, `gradient_clip`, `max_nb_epochs`, `min_nb_epochs`, `nb_sanity_val_steps`, `default_save_path`, `tng_tqdm_dic`

### Fixed

- Run graceful training teardown on interpreter exit ([#1631](https://github.com/PyTorchLightning/pytorch-lightning/pull/1631))
- Fixed user warning when apex was used together with learning rate schedulers ([#1873](https://github.com/PyTorchLightning/pytorch-lightning/pull/1873))
- Fixed multiple calls of `EarlyStopping` callback ([#1863](https://github.com/PyTorchLightning/pytorch-lightning/pull/1863))
- Fixed an issue with `Trainer.from_argparse_args` when passing in unknown Trainer args ([#1932](https://github.com/PyTorchLightning/pytorch-lightning/pull/1932))
- Fixed bug related to logger not being reset correctly for model after tuner algorithms ([#1933](https://github.com/PyTorchLightning/pytorch-lightning/pull/1933))
- Fixed root node resolution for SLURM cluster with dash in host name ([#1954](https://github.com/PyTorchLightning/pytorch-lightning/pull/1954))
- Fixed `LearningRateLogger` in multi-scheduler setting ([#1944](https://github.com/PyTorchLightning/pytorch-lightning/pull/1944))
- Fixed test configuration check and testing ([#1804](https://github.com/PyTorchLightning/pytorch-lightning/pull/1804))
- Fixed an issue with Trainer constructor silently ignoring unknown/misspelled arguments ([#1820](https://github.com/PyTorchLightning/pytorch-lightning/pull/1820))
- Fixed `save_weights_only` in ModelCheckpoint ([#1780](https://github.com/PyTorchLightning/pytorch-lightning/pull/1780))
- Allow use of same `WandbLogger` instance for multiple training loops ([#2055](https://github.com/PyTorchLightning/pytorch-lightning/pull/2055))
- Fixed an issue with `_auto_collect_arguments` collecting local variables that are not constructor arguments and not working for signatures that have the instance not named `self` ([#2048](https://github.com/PyTorchLightning/pytorch-lightning/pull/2048))
- Fixed mistake in parameters' grad norm tracking ([#2012](https://github.com/PyTorchLightning/pytorch-lightning/pull/2012))
- Fixed CPU and hanging GPU crash ([#2118](https://github.com/PyTorchLightning/pytorch-lightning/pull/2118))
- Fixed an issue with the model summary and `example_input_array` depending on a specific ordering of the submodules in a LightningModule ([#1773](https://github.com/PyTorchLightning/pytorch-lightning/pull/1773))
- Fixed Tpu logging ([#2230](https://github.com/PyTorchLightning/pytorch-lightning/pull/2230))
- Fixed Pid port + duplicate `rank_zero` logging ([#2140](https://github.com/PyTorchLightning/pytorch-lightning/pull/2140),
     [#2231](https://github.com/PyTorchLightning/pytorch-lightning/pull/2231))

## [0.7.6] - 2020-05-16

### Added

- Added callback for logging learning rates ([#1498](https://github.com/PyTorchLightning/pytorch-lightning/pull/1498))
- Added transfer learning example (for a binary classification task in computer vision) ([#1564](https://github.com/PyTorchLightning/pytorch-lightning/pull/1564))
- Added type hints in `Trainer.fit()` and `Trainer.test()` to reflect that also a list of dataloaders can be passed in ([#1723](https://github.com/PyTorchLightning/pytorch-lightning/pull/1723)).
- Added auto scaling of batch size ([#1638](https://github.com/PyTorchLightning/pytorch-lightning/pull/1638))
- The progress bar metrics now also get updated in `training_epoch_end` ([#1724](https://github.com/PyTorchLightning/pytorch-lightning/pull/1724))
- Enable `NeptuneLogger` to work with `distributed_backend=ddp` ([#1753](https://github.com/PyTorchLightning/pytorch-lightning/pull/1753))
- Added option to provide seed to random generators to ensure reproducibility ([#1572](https://github.com/PyTorchLightning/pytorch-lightning/pull/1572))
- Added override for hparams in `load_from_ckpt` ([#1797](https://github.com/PyTorchLightning/pytorch-lightning/pull/1797))
- Added support multi-node distributed execution under `torchelastic` ([#1811](https://github.com/PyTorchLightning/pytorch-lightning/pull/1811),
     [#1818](https://github.com/PyTorchLightning/pytorch-lightning/pull/1818))
- Added using `store_true` for bool args ([#1822](https://github.com/PyTorchLightning/pytorch-lightning/pull/1822),
     [#1842](https://github.com/PyTorchLightning/pytorch-lightning/pull/1842))
- Added dummy logger for internally disabling logging for some features ([#1836](https://github.com/PyTorchLightning/pytorch-lightning/pull/1836))

### Changed

- Enable `non-blocking` for device transfers to GPU ([#1843](https://github.com/PyTorchLightning/pytorch-lightning/pull/1843))
- Replace mata_tags.csv with hparams.yaml ([#1271](https://github.com/PyTorchLightning/pytorch-lightning/pull/1271))
- Reduction when `batch_size < num_gpus` ([#1609](https://github.com/PyTorchLightning/pytorch-lightning/pull/1609))
- Updated LightningTemplateModel to look more like Colab example ([#1577](https://github.com/PyTorchLightning/pytorch-lightning/pull/1577))
- Don't convert `namedtuple` to `tuple` when transferring the batch to target device ([#1589](https://github.com/PyTorchLightning/pytorch-lightning/pull/1589))
- Allow passing hparams as keyword argument to LightningModule when loading from checkpoint ([#1639](https://github.com/PyTorchLightning/pytorch-lightning/pull/1639))
- Args should come after the last positional argument ([#1807](https://github.com/PyTorchLightning/pytorch-lightning/pull/1807))
- Made ddp the default if no backend specified with multiple GPUs ([#1789](https://github.com/PyTorchLightning/pytorch-lightning/pull/1789))

### Deprecated

- Deprecated `tags_csv` in favor of `hparams_file` ([#1271](https://github.com/PyTorchLightning/pytorch-lightning/pull/1271))

### Fixed

- Fixed broken link in PR template ([#1675](https://github.com/PyTorchLightning/pytorch-lightning/pull/1675))
- Fixed ModelCheckpoint not None checking filepath ([#1654](https://github.com/PyTorchLightning/pytorch-lightning/pull/1654))
- Trainer now calls `on_load_checkpoint()` when resuming from a checkpoint ([#1666](https://github.com/PyTorchLightning/pytorch-lightning/pull/1666))
- Fixed sampler logic for ddp with iterable dataset ([#1734](https://github.com/PyTorchLightning/pytorch-lightning/pull/1734))
- Fixed `_reset_eval_dataloader()` for IterableDataset ([#1560](https://github.com/PyTorchLightning/pytorch-lightning/pull/1560))
- Fixed Horovod distributed backend to set the `root_gpu` property ([#1669](https://github.com/PyTorchLightning/pytorch-lightning/pull/1669))
- Fixed wandb logger `global_step` affects other loggers ([#1492](https://github.com/PyTorchLightning/pytorch-lightning/pull/1492))
- Fixed disabling progress bar on non-zero ranks using Horovod backend ([#1709](https://github.com/PyTorchLightning/pytorch-lightning/pull/1709))
- Fixed bugs that prevent lr finder to be used together with early stopping and validation dataloaders ([#1676](https://github.com/PyTorchLightning/pytorch-lightning/pull/1676))
- Fixed a bug in Trainer that prepended the checkpoint path with `version_` when it shouldn't ([#1748](https://github.com/PyTorchLightning/pytorch-lightning/pull/1748))
- Fixed lr key name in case of param groups in LearningRateLogger ([#1719](https://github.com/PyTorchLightning/pytorch-lightning/pull/1719))
- Fixed accumulation parameter and suggestion method for learning rate finder ([#1801](https://github.com/PyTorchLightning/pytorch-lightning/pull/1801))
- Fixed num processes wasn't being set properly and auto sampler was ddp failing ([#1819](https://github.com/PyTorchLightning/pytorch-lightning/pull/1819))
- Fixed bugs in semantic segmentation example ([#1824](https://github.com/PyTorchLightning/pytorch-lightning/pull/1824))
- Fixed saving native AMP scaler state ([#1777](https://github.com/PyTorchLightning/pytorch-lightning/pull/1777))
- Fixed native amp + ddp ([#1788](https://github.com/PyTorchLightning/pytorch-lightning/pull/1788))
- Fixed `hparam` logging with metrics ([#1647](https://github.com/PyTorchLightning/pytorch-lightning/pull/1647))

## [0.7.5] - 2020-04-27

### Changed

- Allow logging of metrics together with `hparams` ([#1630](https://github.com/PyTorchLightning/pytorch-lightning/pull/1630))

### Removed

- Removed Warning from trainer loop ([#1634](https://github.com/PyTorchLightning/pytorch-lightning/pull/1634))

### Fixed

- Fixed ModelCheckpoint not being fixable ([#1632](https://github.com/PyTorchLightning/pytorch-lightning/pull/1632))
- Fixed CPU DDP breaking change and DDP change ([#1635](https://github.com/PyTorchLightning/pytorch-lightning/pull/1635))
- Tested pickling ([#1636](https://github.com/PyTorchLightning/pytorch-lightning/pull/1636))


## [0.7.4] - 2020-04-26

### Added

- Added flag `replace_sampler_ddp` to manually disable sampler replacement in DDP  ([#1513](https://github.com/PyTorchLightning/pytorch-lightning/pull/1513))
- Added `auto_select_gpus` flag to trainer that enables automatic selection of available GPUs on exclusive mode systems.
- Added learning rate finder ([#1347](https://github.com/PyTorchLightning/pytorch-lightning/pull/1347))
- Added support for DDP mode in clusters without SLURM ([#1387](https://github.com/PyTorchLightning/pytorch-lightning/pull/1387))
- Added `test_dataloaders` parameter to `Trainer.test()` ([#1434](https://github.com/PyTorchLightning/pytorch-lightning/pull/1434))
- Added `terminate_on_nan` flag to trainer that performs a NaN check with each training iteration when set to `True` ([#1475](https://github.com/PyTorchLightning/pytorch-lightning/pull/1475))
- Added speed parity tests (max 1 sec difference per epoch)([#1482](https://github.com/PyTorchLightning/pytorch-lightning/pull/1482))
- Added `ddp_cpu` backend for testing ddp without GPUs ([#1158](https://github.com/PyTorchLightning/pytorch-lightning/pull/1158))
- Added [Horovod](http://horovod.ai) support as a distributed backend `Trainer(distributed_backend='horovod')` ([#1529](https://github.com/PyTorchLightning/pytorch-lightning/pull/1529))
- Added support for 8 core distributed training on Kaggle TPU's ([#1568](https://github.com/PyTorchLightning/pytorch-lightning/pull/1568))
- Added support for native AMP ([#1561](https://github.com/PyTorchLightning/pytorch-lightning/pull/1561),
    [#1580](https://github.com/PyTorchLightning/pytorch-lightning/pull/1580))

### Changed

- Changed the default behaviour to no longer include a NaN check with each training iteration ([#1475](https://github.com/PyTorchLightning/pytorch-lightning/pull/1475))
- Decoupled the progress bar from trainer` it is a callback now and can be customized or even be replaced entirely ([#1450](https://github.com/PyTorchLightning/pytorch-lightning/pull/1450)).
- Changed lr schedule step interval behavior to update every backwards pass instead of every forwards pass ([#1477](https://github.com/PyTorchLightning/pytorch-lightning/pull/1477))
- Defines shared proc. rank, remove rank from instances (e.g. loggers) ([#1408](https://github.com/PyTorchLightning/pytorch-lightning/pull/1408))
- Updated semantic segmentation example with custom U-Net and logging ([#1371](https://github.com/PyTorchLightning/pytorch-lightning/pull/1371))
- Disabled val and test shuffling ([#1600](https://github.com/PyTorchLightning/pytorch-lightning/pull/1600))

### Deprecated

- Deprecated `training_tqdm_dict` in favor of `progress_bar_dict` ([#1450](https://github.com/PyTorchLightning/pytorch-lightning/pull/1450)).

### Removed

- Removed `test_dataloaders` parameter from `Trainer.fit()` ([#1434](https://github.com/PyTorchLightning/pytorch-lightning/pull/1434))

### Fixed

- Added the possibility to pass nested metrics dictionaries to loggers ([#1582](https://github.com/PyTorchLightning/pytorch-lightning/pull/1582))
- Fixed memory leak from opt return ([#1528](https://github.com/PyTorchLightning/pytorch-lightning/pull/1528))
- Fixed saving checkpoint before deleting old ones ([#1453](https://github.com/PyTorchLightning/pytorch-lightning/pull/1453))
- Fixed loggers - flushing last logged metrics even before continue, e.g. `trainer.test()` results ([#1459](https://github.com/PyTorchLightning/pytorch-lightning/pull/1459))
- Fixed optimizer configuration when `configure_optimizers` returns dict without `lr_scheduler` ([#1443](https://github.com/PyTorchLightning/pytorch-lightning/pull/1443))
- Fixed `LightningModule` - mixing hparams and arguments in `LightningModule.__init__()` crashes load_from_checkpoint() ([#1505](https://github.com/PyTorchLightning/pytorch-lightning/pull/1505))
- Added a missing call to the `on_before_zero_grad` model hook ([#1493](https://github.com/PyTorchLightning/pytorch-lightning/pull/1493)).
- Allow use of sweeps with `WandbLogger` ([#1512](https://github.com/PyTorchLightning/pytorch-lightning/pull/1512))
- Fixed a bug that caused the `callbacks` Trainer argument to reference a global variable ([#1534](https://github.com/PyTorchLightning/pytorch-lightning/pull/1534)).
- Fixed a bug that set all boolean CLI arguments from `Trainer.add_argparse_args` always to True ([#1571](https://github.com/PyTorchLightning/pytorch-lightning/pull/1571))
- Fixed do not copy the batch when training on a single GPU ([#1576](https://github.com/PyTorchLightning/pytorch-lightning/pull/1576),
    [#1579](https://github.com/PyTorchLightning/pytorch-lightning/pull/1579))
- Fixed soft checkpoint removing on DDP ([#1408](https://github.com/PyTorchLightning/pytorch-lightning/pull/1408))
- Fixed automatic parser bug ([#1585](https://github.com/PyTorchLightning/pytorch-lightning/pull/1585))
- Fixed bool conversion from string ([#1606](https://github.com/PyTorchLightning/pytorch-lightning/pull/1606))

## [0.7.3] - 2020-04-09

### Added

- Added `rank_zero_warn` for warning only in rank 0 ([#1428](https://github.com/PyTorchLightning/pytorch-lightning/pull/1428))

### Fixed

- Fixed default `DistributedSampler` for DDP training ([#1425](https://github.com/PyTorchLightning/pytorch-lightning/pull/1425))
- Fixed workers warning not on windows ([#1430](https://github.com/PyTorchLightning/pytorch-lightning/pull/1430))
- Fixed returning tuple from `run_training_batch` ([#1431](https://github.com/PyTorchLightning/pytorch-lightning/pull/1431))
- Fixed gradient clipping ([#1438](https://github.com/PyTorchLightning/pytorch-lightning/pull/1438))
- Fixed pretty print ([#1441](https://github.com/PyTorchLightning/pytorch-lightning/pull/1441))


## [0.7.2] - 2020-04-07

### Added

- Added same step loggers' metrics aggregation ([#1278](https://github.com/PyTorchLightning/pytorch-lightning/pull/1278))
- Added parity test between a vanilla MNIST model and lightning model ([#1284](https://github.com/PyTorchLightning/pytorch-lightning/pull/1284))
- Added parity test between a vanilla RNN model and lightning model ([#1351](https://github.com/PyTorchLightning/pytorch-lightning/pull/1351))
- Added Reinforcement Learning - Deep Q-network (DQN) lightning example ([#1232](https://github.com/PyTorchLightning/pytorch-lightning/pull/1232))
- Added support for hierarchical `dict` ([#1152](https://github.com/PyTorchLightning/pytorch-lightning/pull/1152))
- Added `TrainsLogger` class ([#1122](https://github.com/PyTorchLightning/pytorch-lightning/pull/1122))
- Added type hints to `pytorch_lightning.core` ([#946](https://github.com/PyTorchLightning/pytorch-lightning/pull/946))
- Added support for `IterableDataset` in validation and testing ([#1104](https://github.com/PyTorchLightning/pytorch-lightning/pull/1104))
- Added support for non-primitive types in `hparams` for `TensorboardLogger` ([#1130](https://github.com/PyTorchLightning/pytorch-lightning/pull/1130))
- Added a check that stops the training when loss or weights contain `NaN` or `inf` values. ([#1097](https://github.com/PyTorchLightning/pytorch-lightning/pull/1097))
- Added support for `IterableDataset` when `val_check_interval=1.0` (default), this will trigger validation at the end of each epoch. ([#1283](https://github.com/PyTorchLightning/pytorch-lightning/pull/1283))
- Added `summary` method to Profilers. ([#1259](https://github.com/PyTorchLightning/pytorch-lightning/pull/1259))
- Added informative errors if user defined dataloader has zero length ([#1280](https://github.com/PyTorchLightning/pytorch-lightning/pull/1280))
- Added testing for python 3.8 ([#915](https://github.com/PyTorchLightning/pytorch-lightning/pull/915))
- Added model configuration checking ([#1199](https://github.com/PyTorchLightning/pytorch-lightning/pull/1199))
- Added support for optimizer frequencies through `LightningModule.configure_optimizers()` ([#1269](https://github.com/PyTorchLightning/pytorch-lightning/pull/1269))
- Added option to run without an optimizer by returning `None` from `configure_optimizers`. ([#1279](https://github.com/PyTorchLightning/pytorch-lightning/pull/1279))
- Added a warning when the number of data loader workers is small. ([#1378](https://github.com/PyTorchLightning/pytorch-lightning/pull/1378))

### Changed

- Changed (renamed and refatored) `TensorRunningMean` -> `TensorRunningAccum`: running accumulations were generalized. ([#1278](https://github.com/PyTorchLightning/pytorch-lightning/pull/1278))
- Changed `progress_bar_refresh_rate` trainer flag to disable progress bar when set to 0. ([#1108](https://github.com/PyTorchLightning/pytorch-lightning/pull/1108))
- Enhanced `load_from_checkpoint` to also forward params to the model ([#1307](https://github.com/PyTorchLightning/pytorch-lightning/pull/1307))
- Updated references to `self.forward()` to instead use the `__call__` interface. ([#1211](https://github.com/PyTorchLightning/pytorch-lightning/pull/1211))
- Changed default behaviour of `configure_optimizers` to use no optimizer rather than Adam. ([#1279](https://github.com/PyTorchLightning/pytorch-lightning/pull/1279))
- Allow to upload models on W&B ([#1339](https://github.com/PyTorchLightning/pytorch-lightning/pull/1339))
- On DP and DDP2 unsqueeze is automated now ([#1319](https://github.com/PyTorchLightning/pytorch-lightning/pull/1319))
- Did not always create a DataLoader during reinstantiation, but the same type as before (if subclass of DataLoader) ([#1346](https://github.com/PyTorchLightning/pytorch-lightning/pull/1346))
- Did not interfere with a default sampler ([#1318](https://github.com/PyTorchLightning/pytorch-lightning/pull/1318))
- Remove default Adam optimizer ([#1317](https://github.com/PyTorchLightning/pytorch-lightning/pull/1317))
- Give warnings for unimplemented required lightning methods ([#1317](https://github.com/PyTorchLightning/pytorch-lightning/pull/1317))
- Made `evaluate` method private >> `Trainer._evaluate(...)`. ([#1260](https://github.com/PyTorchLightning/pytorch-lightning/pull/1260))
- Simplify the PL examples structure (shallower and more readable) ([#1247](https://github.com/PyTorchLightning/pytorch-lightning/pull/1247))
- Changed min max gpu memory to be on their own plots ([#1358](https://github.com/PyTorchLightning/pytorch-lightning/pull/1358))
- Remove `.item` which causes sync issues ([#1254](https://github.com/PyTorchLightning/pytorch-lightning/pull/1254))
- Changed smoothing in TQDM to decrease variability of time remaining between training / eval ([#1194](https://github.com/PyTorchLightning/pytorch-lightning/pull/1194))
- Change default logger to dedicated one ([#1064](https://github.com/PyTorchLightning/pytorch-lightning/pull/1064))

### Deprecated

- Deprecated Trainer argument `print_nan_grads` ([#1097](https://github.com/PyTorchLightning/pytorch-lightning/pull/1097))
- Deprecated Trainer argument `show_progress_bar` ([#1108](https://github.com/PyTorchLightning/pytorch-lightning/pull/1108))

### Removed

- Removed test for no test dataloader in .fit ([#1495](https://github.com/PyTorchLightning/pytorch-lightning/pull/1495))
- Removed duplicated module `pytorch_lightning.utilities.arg_parse` for loading CLI arguments ([#1167](https://github.com/PyTorchLightning/pytorch-lightning/pull/1167))
- Removed wandb logger's `finalize` method ([#1193](https://github.com/PyTorchLightning/pytorch-lightning/pull/1193))
- Dropped `torchvision` dependency in tests and added own MNIST dataset class instead ([#986](https://github.com/PyTorchLightning/pytorch-lightning/pull/986))

### Fixed

- Fixed `model_checkpoint` when saving all models ([#1359](https://github.com/PyTorchLightning/pytorch-lightning/pull/1359))
- `Trainer.add_argparse_args` classmethod fixed. Now it adds a type for the arguments ([#1147](https://github.com/PyTorchLightning/pytorch-lightning/pull/1147))
- Fixed bug related to type checking of `ReduceLROnPlateau` lr schedulers([#1126](https://github.com/PyTorchLightning/pytorch-lightning/pull/1126))
- Fixed a bug to ensure lightning checkpoints to be backward compatible ([#1132](https://github.com/PyTorchLightning/pytorch-lightning/pull/1132))
- Fixed a bug that created an extra dataloader with active `reload_dataloaders_every_epoch` ([#1196](https://github.com/PyTorchLightning/pytorch-lightning/pull/1196))
- Fixed all warnings and errors in the docs build process ([#1191](https://github.com/PyTorchLightning/pytorch-lightning/pull/1191))
- Fixed an issue where `val_percent_check=0` would not disable validation ([#1251](https://github.com/PyTorchLightning/pytorch-lightning/pull/1251))
- Fixed average of incomplete `TensorRunningMean` ([#1309](https://github.com/PyTorchLightning/pytorch-lightning/pull/1309))
- Fixed `WandbLogger.watch` with `wandb.init()` ([#1311](https://github.com/PyTorchLightning/pytorch-lightning/pull/1311))
- Fixed an issue with early stopping that would prevent it from monitoring training metrics when validation is disabled / not implemented ([#1235](https://github.com/PyTorchLightning/pytorch-lightning/pull/1235)).
- Fixed a bug that would cause `trainer.test()` to run on the validation set when overloading `validation_epoch_end` and `test_end` ([#1353](https://github.com/PyTorchLightning/pytorch-lightning/pull/1353))
- Fixed `WandbLogger.watch` - use of the watch method without importing `wandb` ([#1311](https://github.com/PyTorchLightning/pytorch-lightning/pull/1311))
- Fixed `WandbLogger` to be used with 'ddp' - allow reinits in sub-processes ([#1149](https://github.com/PyTorchLightning/pytorch-lightning/pull/1149),
     [#1360](https://github.com/PyTorchLightning/pytorch-lightning/pull/1360))
- Made `training_epoch_end` behave like `validation_epoch_end` ([#1357](https://github.com/PyTorchLightning/pytorch-lightning/pull/1357))
- Fixed `fast_dev_run` running validation twice ([#1365](https://github.com/PyTorchLightning/pytorch-lightning/pull/1365))
- Fixed pickle error from quick patch `__code__` ([#1352](https://github.com/PyTorchLightning/pytorch-lightning/pull/1352))
- Fixed memory leak on GPU0 ([#1094](https://github.com/PyTorchLightning/pytorch-lightning/pull/1094),
     [#1349](https://github.com/PyTorchLightning/pytorch-lightning/pull/1349))
- Fixed checkpointing interval ([#1272](https://github.com/PyTorchLightning/pytorch-lightning/pull/1272))
- Fixed validation and training loops run the partial dataset ([#1192](https://github.com/PyTorchLightning/pytorch-lightning/pull/1192))
- Fixed running `on_validation_end` only on main process in DDP ([#1125](https://github.com/PyTorchLightning/pytorch-lightning/pull/1125))
- Fixed `load_spawn_weights` only in proc rank 0 ([#1385](https://github.com/PyTorchLightning/pytorch-lightning/pull/1385))
- Fixes using deprecated `use_amp` attribute ([#1145](https://github.com/PyTorchLightning/pytorch-lightning/pull/1145))
- Fixed Tensorboard logger error: lightning_logs directory not exists in multi-node DDP on nodes with rank != 0 ([#1377](https://github.com/PyTorchLightning/pytorch-lightning/pull/1377))
- Fixed `Unimplemented backend XLA` error on TPU ([#1387](https://github.com/PyTorchLightning/pytorch-lightning/pull/1387))

## [0.7.1] - 2020-03-07

### Fixed

- Fixes `print` issues and `data_loader` ([#1080](https://github.com/PyTorchLightning/pytorch-lightning/pull/1080))

## [0.7.0] - 2020-03-06

### Added

- Added automatic sampler setup. Depending on DDP or TPU, lightning configures the sampler correctly (user needs to do nothing) ([#926](https://github.com/PyTorchLightning/pytorch-lightning/pull/926))
- Added `reload_dataloaders_every_epoch=False` flag for trainer. Some users require reloading data every epoch ([#926](https://github.com/PyTorchLightning/pytorch-lightning/pull/926))
- Added `progress_bar_refresh_rate=50` flag for trainer. Throttle refresh rate on notebooks ([#926](https://github.com/PyTorchLightning/pytorch-lightning/pull/926))
- Updated governance docs
- Added a check to ensure that the metric used for early stopping exists before training commences ([#542](https://github.com/PyTorchLightning/pytorch-lightning/pull/542))
- Added `optimizer_idx` argument to `backward` hook ([#733](https://github.com/PyTorchLightning/pytorch-lightning/pull/733))
- Added `entity` argument to `WandbLogger` to be passed to `wandb.init` ([#783](https://github.com/PyTorchLightning/pytorch-lightning/pull/783))
- Added a tool for profiling training runs ([#782](https://github.com/PyTorchLightning/pytorch-lightning/pull/782))
- Improved flexibility for naming of TensorBoard logs, can now set `version` to a `str` to just save to that directory, and use `name=''` to prevent experiment-name directory ([#804](https://github.com/PyTorchLightning/pytorch-lightning/pull/804))
- Added option to specify `step` key when logging metrics ([#808](https://github.com/PyTorchLightning/pytorch-lightning/pull/808))
- Added `train_dataloader`, `val_dataloader` and `test_dataloader` arguments to `Trainer.fit()`, for alternative data parsing ([#759](https://github.com/PyTorchLightning/pytorch-lightning/pull/759))
- Added Tensor Processing Unit (TPU) support ([#868](https://github.com/PyTorchLightning/pytorch-lightning/pull/868))
- Added semantic segmentation example ([#751](https://github.com/PyTorchLightning/pytorch-lightning/pull/751),[#876](https://github.com/PyTorchLightning/pytorch-lightning/pull/876),
     [#881](https://github.com/PyTorchLightning/pytorch-lightning/pull/881))
- Split callbacks in multiple files ([#849](https://github.com/PyTorchLightning/pytorch-lightning/pull/849))
- Support for user defined callbacks ([#889](https://github.com/PyTorchLightning/pytorch-lightning/pull/889) and [#950](https://github.com/PyTorchLightning/pytorch-lightning/pull/950))
- Added support for multiple loggers to be passed to `Trainer` as an iterable (e.g. list, tuple, etc.) ([#903](https://github.com/PyTorchLightning/pytorch-lightning/pull/903))
- Added support for step-based learning rate scheduling ([#941](https://github.com/PyTorchLightning/pytorch-lightning/pull/941))
- Added support for logging `hparams` as dict ([#1029](https://github.com/PyTorchLightning/pytorch-lightning/pull/1029))
- Checkpoint and early stopping now work without val. step ([#1041](https://github.com/PyTorchLightning/pytorch-lightning/pull/1041))
- Support graceful training cleanup after Keyboard Interrupt ([#856](https://github.com/PyTorchLightning/pytorch-lightning/pull/856),
     [#1019](https://github.com/PyTorchLightning/pytorch-lightning/pull/1019))
- Added type hints for function arguments ([#912](https://github.com/PyTorchLightning/pytorch-lightning/pull/912), )
- Added default `argparser` for `Trainer` ([#952](https://github.com/PyTorchLightning/pytorch-lightning/pull/1023),
     [#1023](https://github.com/PyTorchLightning/pytorch-lightning/pull/1023))
- Added TPU gradient clipping ([#963](https://github.com/PyTorchLightning/pytorch-lightning/pull/963))
- Added max/min number of steps in `Trainer` ([#728](https://github.com/PyTorchLightning/pytorch-lightning/pull/728))

### Changed

- Improved `NeptuneLogger` by adding `close_after_fit` argument to allow logging after training([#908](https://github.com/PyTorchLightning/pytorch-lightning/pull/1084))
- Changed default TQDM to use `tqdm.auto` for prettier outputs in IPython notebooks ([#752](https://github.com/PyTorchLightning/pytorch-lightning/pull/752))
- Changed `pytorch_lightning.logging` to `pytorch_lightning.loggers` ([#767](https://github.com/PyTorchLightning/pytorch-lightning/pull/767))
- Moved the default `tqdm_dict` definition from Trainer to `LightningModule`, so it can be overridden by the user ([#749](https://github.com/PyTorchLightning/pytorch-lightning/pull/749))
- Moved functionality of `LightningModule.load_from_metrics` into `LightningModule.load_from_checkpoint` ([#995](https://github.com/PyTorchLightning/pytorch-lightning/pull/995))
- Changed Checkpoint path parameter from `filepath` to `dirpath` ([#1016](https://github.com/PyTorchLightning/pytorch-lightning/pull/1016))
- Freezed models `hparams` as `Namespace` property ([#1029](https://github.com/PyTorchLightning/pytorch-lightning/pull/1029))
- Dropped `logging` config in package init ([#1015](https://github.com/PyTorchLightning/pytorch-lightning/pull/1015))
- Renames model steps ([#1051](https://github.com/PyTorchLightning/pytorch-lightning/pull/1051))
  - `training_end` >> `training_epoch_end`
  - `validation_end` >> `validation_epoch_end`
  - `test_end` >> `test_epoch_end`
- Refactor dataloading, supports infinite dataloader ([#955](https://github.com/PyTorchLightning/pytorch-lightning/pull/955))
- Create single file in `TensorBoardLogger` ([#777](https://github.com/PyTorchLightning/pytorch-lightning/pull/777))

### Deprecated

- Deprecated `pytorch_lightning.logging` ([#767](https://github.com/PyTorchLightning/pytorch-lightning/pull/767))
- Deprecated `LightningModule.load_from_metrics` in favour of `LightningModule.load_from_checkpoint` ([#995](https://github.com/PyTorchLightning/pytorch-lightning/pull/995),
     [#1079](https://github.com/PyTorchLightning/pytorch-lightning/pull/1079))
- Deprecated `@data_loader` decorator ([#926](https://github.com/PyTorchLightning/pytorch-lightning/pull/926))
- Deprecated model steps `training_end`, `validation_end` and `test_end` ([#1051](https://github.com/PyTorchLightning/pytorch-lightning/pull/1051),
     [#1056](https://github.com/PyTorchLightning/pytorch-lightning/pull/1056))

### Removed

- Removed dependency on `pandas` ([#736](https://github.com/PyTorchLightning/pytorch-lightning/pull/736))
- Removed dependency on `torchvision` ([#797](https://github.com/PyTorchLightning/pytorch-lightning/pull/797))
- Removed dependency on `scikit-learn` ([#801](https://github.com/PyTorchLightning/pytorch-lightning/pull/801))

### Fixed

- Fixed a bug where early stopping `on_end_epoch` would be called inconsistently when `check_val_every_n_epoch == 0` ([#743](https://github.com/PyTorchLightning/pytorch-lightning/pull/743))
- Fixed a bug where the model checkpointer didn't write to the same directory as the logger ([#771](https://github.com/PyTorchLightning/pytorch-lightning/pull/771))
- Fixed a bug where the `TensorBoardLogger` class would create an additional empty log file during fitting ([#777](https://github.com/PyTorchLightning/pytorch-lightning/pull/777))
- Fixed a bug where `global_step` was advanced incorrectly when using `accumulate_grad_batches > 1` ([#832](https://github.com/PyTorchLightning/pytorch-lightning/pull/832))
- Fixed a bug when calling `self.logger.experiment` with multiple loggers ([#1009](https://github.com/PyTorchLightning/pytorch-lightning/pull/1009))
- Fixed a bug when calling `logger.append_tags` on a `NeptuneLogger` with a single tag ([#1009](https://github.com/PyTorchLightning/pytorch-lightning/pull/1009))
- Fixed sending back data from `.spawn` by saving and loading the trained model in/out of the process ([#1017](https://github.com/PyTorchLightning/pytorch-lightning/pull/1017)
- Fixed port collision on DDP ([#1010](https://github.com/PyTorchLightning/pytorch-lightning/pull/1010))
- Fixed/tested pass overrides ([#918](https://github.com/PyTorchLightning/pytorch-lightning/pull/918))
- Fixed comet logger to log after train ([#892](https://github.com/PyTorchLightning/pytorch-lightning/pull/892))
- Remove deprecated args to learning rate step function ([#890](https://github.com/PyTorchLightning/pytorch-lightning/pull/890))

## [0.6.0] - 2020-01-21

### Added

- Added support for resuming from a specific checkpoint via `resume_from_checkpoint` argument ([#516](https://github.com/PyTorchLightning/pytorch-lightning/pull/516))
- Added support for `ReduceLROnPlateau` scheduler ([#320](https://github.com/PyTorchLightning/pytorch-lightning/pull/320))
- Added support for Apex mode `O2` in conjunction with Data Parallel ([#493](https://github.com/PyTorchLightning/pytorch-lightning/pull/493))
- Added option (`save_top_k`) to save the top k models in the `ModelCheckpoint` class ([#128](https://github.com/PyTorchLightning/pytorch-lightning/pull/128))
- Added `on_train_start` and `on_train_end` hooks to `ModelHooks` ([#598](https://github.com/PyTorchLightning/pytorch-lightning/pull/598))
- Added `TensorBoardLogger` ([#607](https://github.com/PyTorchLightning/pytorch-lightning/pull/607))
- Added support for weight summary of model with multiple inputs ([#543](https://github.com/PyTorchLightning/pytorch-lightning/pull/543))
- Added `map_location` argument to `load_from_metrics` and `load_from_checkpoint` ([#625](https://github.com/PyTorchLightning/pytorch-lightning/pull/625))
- Added option to disable validation by setting `val_percent_check=0` ([#649](https://github.com/PyTorchLightning/pytorch-lightning/pull/649))
- Added `NeptuneLogger` class ([#648](https://github.com/PyTorchLightning/pytorch-lightning/pull/648))
- Added `WandbLogger` class ([#627](https://github.com/PyTorchLightning/pytorch-lightning/pull/627))

### Changed

- Changed the default progress bar to print to stdout instead of stderr ([#531](https://github.com/PyTorchLightning/pytorch-lightning/pull/531))
- Renamed `step_idx` to `step`, `epoch_idx` to `epoch`, `max_num_epochs` to `max_epochs` and `min_num_epochs` to `min_epochs` ([#589](https://github.com/PyTorchLightning/pytorch-lightning/pull/589))
- Renamed `total_batch_nb` to `total_batches`, `nb_val_batches` to `num_val_batches`, `nb_training_batches` to `num_training_batches`, `max_nb_epochs` to `max_epochs`, `min_nb_epochs` to `min_epochs`, `nb_test_batches` to `num_test_batches`, and `nb_val_batches` to `num_val_batches` ([#567](https://github.com/PyTorchLightning/pytorch-lightning/pull/567))
- Changed gradient logging to use parameter names instead of indexes ([#660](https://github.com/PyTorchLightning/pytorch-lightning/pull/660))
- Changed the default logger to `TensorBoardLogger` ([#609](https://github.com/PyTorchLightning/pytorch-lightning/pull/609))
- Changed the directory for tensorboard logging to be the same as model checkpointing ([#706](https://github.com/PyTorchLightning/pytorch-lightning/pull/706))

### Deprecated

- Deprecated `max_nb_epochs` and `min_nb_epochs` ([#567](https://github.com/PyTorchLightning/pytorch-lightning/pull/567))
- Deprecated the `on_sanity_check_start` hook in `ModelHooks` ([#598](https://github.com/PyTorchLightning/pytorch-lightning/pull/598))

### Removed

- Removed the `save_best_only` argument from `ModelCheckpoint`, use `save_top_k=1` instead ([#128](https://github.com/PyTorchLightning/pytorch-lightning/pull/128))

### Fixed

- Fixed a bug which ocurred when using Adagrad with cuda ([#554](https://github.com/PyTorchLightning/pytorch-lightning/pull/554))
- Fixed a bug where training would be on the GPU despite setting `gpus=0` or `gpus=[]` ([#561](https://github.com/PyTorchLightning/pytorch-lightning/pull/561))
- Fixed an error with `print_nan_gradients` when some parameters do not require gradient ([#579](https://github.com/PyTorchLightning/pytorch-lightning/pull/579))
- Fixed a bug where the progress bar would show an incorrect number of total steps during the validation sanity check when using multiple validation data loaders ([#597](https://github.com/PyTorchLightning/pytorch-lightning/pull/597))
- Fixed support for PyTorch 1.1.0 ([#552](https://github.com/PyTorchLightning/pytorch-lightning/pull/552))
- Fixed an issue with early stopping when using a `val_check_interval < 1.0` in `Trainer` ([#492](https://github.com/PyTorchLightning/pytorch-lightning/pull/492))
- Fixed bugs relating to the `CometLogger` object that would cause it to not work properly ([#481](https://github.com/PyTorchLightning/pytorch-lightning/pull/481))
- Fixed a bug that would occur when returning `-1` from `on_batch_start` following an early exit or when the batch was `None` ([#509](https://github.com/PyTorchLightning/pytorch-lightning/pull/509))
- Fixed a potential race condition with several processes trying to create checkpoint directories ([#530](https://github.com/PyTorchLightning/pytorch-lightning/pull/530))
- Fixed a bug where batch 'segments' would remain on the GPU when using `truncated_bptt > 1` ([#532](https://github.com/PyTorchLightning/pytorch-lightning/pull/532))
- Fixed a bug when using `IterableDataset` ([#547](https://github.com/PyTorchLightning/pytorch-lightning/pull/547))
- Fixed a bug where `.item` was called on non-tensor objects ([#602](https://github.com/PyTorchLightning/pytorch-lightning/pull/602))
- Fixed a bug where `Trainer.train` would crash on an uninitialized variable if the trainer was run after resuming from a checkpoint that was already at `max_epochs` ([#608](https://github.com/PyTorchLightning/pytorch-lightning/pull/608))
- Fixed a bug where early stopping would begin two epochs early ([#617](https://github.com/PyTorchLightning/pytorch-lightning/pull/617))
- Fixed a bug where `num_training_batches` and `num_test_batches` would sometimes be rounded down to zero ([#649](https://github.com/PyTorchLightning/pytorch-lightning/pull/649))
- Fixed a bug where an additional batch would be processed when manually setting `num_training_batches` ([#653](https://github.com/PyTorchLightning/pytorch-lightning/pull/653))
- Fixed a bug when batches did not have a `.copy` method ([#701](https://github.com/PyTorchLightning/pytorch-lightning/pull/701))
- Fixed a bug when using `log_gpu_memory=True` in Python 3.6 ([#715](https://github.com/PyTorchLightning/pytorch-lightning/pull/715))
- Fixed a bug where checkpoint writing could exit before completion, giving incomplete checkpoints ([#689](https://github.com/PyTorchLightning/pytorch-lightning/pull/689))
- Fixed a bug where `on_train_end` was not called when ealy stopping ([#723](https://github.com/PyTorchLightning/pytorch-lightning/pull/723))

## [0.5.3] - 2019-11-06

### Added

- Added option to disable default logger, checkpointer, and early stopping by passing `logger=False`, `checkpoint_callback=False` and `early_stop_callback=False` respectively
- Added `CometLogger` for use with Comet.ml
- Added `val_check_interval` argument to `Trainer` allowing validition to be performed at every given number of batches
- Added functionality to save and load hyperparameters using the standard checkpoint mechanism
- Added call to `torch.cuda.empty_cache` before training starts
- Added option for user to override the call t `backward`
- Added support for truncated backprop through time via the `truncated_bptt_steps` argument in `Trainer`
- Added option to operate on all outputs from `training_step` in DDP2
- Added a hook for modifying DDP init
- Added a hook for modifying Apex

### Changed

- Changed experiment version to be padded with zeros (e.g. `/dir/version_9` becomes `/dir/version_0009`)
- Changed callback metrics to include any metrics given in logs or progress bar
- Changed the default for `save_best_only` in `ModelCheckpoint` to `True`
- Added `tng_data_loader` for backwards compatibility
- Renamed `MLFlowLogger.client` to `MLFlowLogger.experiment` for consistency
- Moved `global_step` increment to happen after the batch has been processed
- Changed weights restore to first attempt HPC weights before restoring normally, preventing both weights being restored and running out of memory
- Changed progress bar functionality to add multiple progress bars for train/val/test
- Changed calls to `print` to use `logging` instead

### Deprecated

- Deprecated `tng_dataloader`

### Fixed

- Fixed an issue where the number of batches was off by one during training
- Fixed a bug that occured when setting a ckeckpoint callback and `early_stop_callback=False`
- Fixed an error when importing CometLogger
- Fixed a bug where the `gpus` argument had some unexpected behaviour
- Fixed a bug where the computed total number of batches was sometimes incorrect
- Fixed a bug where the progress bar would sometimes not show the total number of batches in test mode
- Fixed a bug when using the `log_gpu_memory='min_max'` option in `Trainer`
- Fixed a bug where checkpointing would sometimes erase the current directory

## [0.5.2] - 2019-10-10

### Added

- Added `weights_summary` argument to `Trainer` to be set to `full` (full summary), `top` (just top level modules) or other
- Added `tags` argument to `MLFlowLogger`

### Changed

- Changed default for `amp_level` to `O1`

### Removed

- Removed the `print_weights_summary` argument from `Trainer`

### Fixed

- Fixed a bug where logs were not written properly
- Fixed a bug where `logger.finalize` wasn't called after training is complete
- Fixed callback metric errors in DDP
- Fixed a bug where `TestTubeLogger` didn't log to the correct directory

## [0.5.1] - 2019-10-05

### Added

- Added the `LightningLoggerBase` class for experiment loggers
- Added `MLFlowLogger` for logging with `mlflow`
- Added `TestTubeLogger` for logging with `test_tube`
- Added a different implementation of DDP (`distributed_backed='ddp2'`) where every node has one model using all GPUs
- Added support for optimisers which require a closure (e.g. LBFGS)
- Added automatic `MASTER_PORT` defualt for DDP when not set manually
- Added new GPU memory logging options `'min_max'` (log only the min/max utilization) and `'all'` (log all the GPU memory)

### Changed

- Changed schedulers to always be called with the current epoch
- Changed `test_tube` to an optional dependency
- Changed data loaders to internally use a getter instead of a python property
- Disabled auto GPU loading when restoring weights to prevent out of memory errors
- Changed logging, early stopping and checkpointing to occur by default

### Fixed

- Fixed a bug with samplers that do not specify `set_epoch`
- Fixed a bug when using the `MLFlowLogger` with unsupported data types, this will now raise a warning
- Fixed a bug where gradient norms were alwasy zero using `track_grad_norm`
- Fixed a bug which causes a crash when logging memory

## [0.5.0] - 2019-09-26

### Changed

- Changed `data_batch` argument to `batch` throughout
- Changed `batch_i` argument to `batch_idx` throughout
- Changed `tng_dataloader` method to `train_dataloader`
- Changed `on_tng_metrics` method to `on_training_metrics`
- Changed `gradient_clip` argument to `gradient_clip_val`
- Changed `add_log_row_interval` to `row_log_interval`

### Fixed

- Fixed a bug with tensorboard logging in multi-gpu setup

## [0.4.9] - 2019-09-16

### Added

- Added the flag `log_gpu_memory` to `Trainer` to deactivate logging of GPU memory utilization
- Added SLURM resubmit functionality (port from test-tube)
- Added optional weight_save_path to trainer to remove the need for a checkpoint_callback when using cluster training
- Added option to use single gpu per node with `DistributedDataParallel`

### Changed

- Changed functionality of `validation_end` and `test_end` with multiple dataloaders to be given all of the dataloaders at once rather than in seperate calls
- Changed print_nan_grads to only print the parameter value and gradients when they contain NaN
- Changed gpu API to take integers as well (e.g. `gpus=2` instead of `gpus=[0, 1]`)
- All models now loaded on to CPU to avoid device and out of memory issues in PyTorch

### Fixed

- Fixed a bug where data types that implement `.to` but not `.cuda` would not be properly moved onto the GPU
- Fixed a bug where data would not be re-shuffled every epoch when using a `DistributedSampler`

## [0.4.8] - 2019-08-31

### Added

- Added `test_step` and `test_end` methods, used when `Trainer.test` is called
- Added `GradientAccumulationScheduler` callback which can be used to schedule changes to the number of accumulation batches
- Added option to skip the validation sanity check by setting `nb_sanity_val_steps = 0`

### Fixed

- Fixed a bug when setting `nb_sanity_val_steps = 0`

## [0.4.7] - 2019-08-24

### Changed

- Changed the default `val_check_interval` to `1.0`
- Changed defaults for `nb_val_batches`, `nb_tng_batches` and `nb_test_batches` to 0

### Fixed

- Fixed a bug where the full validation set as used despite setting `val_percent_check`
- Fixed a bug where an `Exception` was thrown when using a data set containing a single batch
- Fixed a bug where an `Exception` was thrown if no `val_dataloader` was given
- Fixed a bug where tuples were not properly transfered to the GPU
- Fixed a bug where data of a non standard type was not properly handled by the trainer
- Fixed a bug when loading data as a tuple
- Fixed a bug where `AttributeError` could be suppressed by the `Trainer`

## [0.4.6] - 2019-08-15

### Added

- Added support for data to be given as a `dict` or `list` with a single gpu
- Added support for `configure_optimizers` to return a single optimizer, two list (optimizers and schedulers), or a single list

### Fixed

- Fixed a bug where returning just an optimizer list (i.e. without schedulers) from `configure_optimizers` would throw an `Exception`

## [0.4.5] - 2019-08-13

### Added

- Added `optimizer_step` method that can be overridden to change the standard optimizer behaviour

## [0.4.4] - 2019-08-12

### Added

- Added supoort for multiple validation dataloaders
- Added support for latest test-tube logger (optimised for `torch==1.2.0`)

### Changed

- `validation_step` and `val_dataloader` are now optional
- `lr_scheduler` is now activated after epoch

### Fixed

- Fixed a bug where a warning would show when using `lr_scheduler` in `torch>1.1.0`
- Fixed a bug where an `Exception` would be thrown if using `torch.DistributedDataParallel` without using a `DistributedSampler`, this now throws a `Warning` instead

## [0.4.3] - 2019-08-10

### Fixed

- Fixed a bug where accumulate gradients would scale the loss incorrectly

## [0.4.2] - 2019-08-08

### Changed

- Changed install requirement to `torch==1.2.0`

## [0.4.1] - 2019-08-08

### Changed

- Changed install requirement to `torch==1.1.0`

## [0.4.0] - 2019-08-08

### Added

- Added 16-bit support for a single GPU
- Added support for training continuation (preserves epoch, global step etc.)

### Changed

- Changed `training_step` and `validation_step`, outputs will no longer be automatically reduced

### Removed

- Removed need for `Experiment` object in `Trainer`

### Fixed

- Fixed issues with reducing outputs from generative models (such as images and text)

## [0.3.6] - 2019-07-25

### Added

- Added a decorator to do lazy data loading internally

### Fixed

- Fixed a bug where `Experiment` object was not process safe, potentially causing logs to be overwritten

## [0.3.5] - 2019-07-25

## [0.3.4] - 2019-07-22

## [0.3.3] - 2019-07-22

## [0.3.2] - 2019-07-21

## [0.3.1] - 2019-07-21

## [0.2.x] - 2019-07-09

## [0.1.x] - 2019-06-DD<|MERGE_RESOLUTION|>--- conflicted
+++ resolved
@@ -13,12 +13,9 @@
 
 
 - Fault Tolerant Manual
-<<<<<<< HEAD
     * Add `_SupportsStateDict` protocol to detect if classes are stateful ([#10646](https://github.com/PyTorchLightning/pytorch-lightning/issues/10646))
     * Add `_FaultTolerantMode` enum used to track different supported fault tolerant modes ([#10645](https://github.com/PyTorchLightning/pytorch-lightning/issues/10645))
-=======
     * Add a `_rotate_worker_indices` utility to reload the state according the latest worker ([#10647](https://github.com/PyTorchLightning/pytorch-lightning/issues/10647))
->>>>>>> 289764ad
 
 
 -
