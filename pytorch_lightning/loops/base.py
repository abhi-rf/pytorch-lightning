# Copyright The PyTorch Lightning team.
#
# Licensed under the Apache License, Version 2.0 (the "License");
# you may not use this file except in compliance with the License.
# You may obtain a copy of the License at
#
#     http://www.apache.org/licenses/LICENSE-2.0
#
# Unless required by applicable law or agreed to in writing, software
# distributed under the License is distributed on an "AS IS" BASIS,
# WITHOUT WARRANTIES OR CONDITIONS OF ANY KIND, either express or implied.
# See the License for the specific language governing permissions and
# limitations under the License.

from abc import ABC, abstractmethod
from typing import Any, Dict, Generic, Optional, TypeVar

from deprecate import void
from torchmetrics import Metric

import pytorch_lightning as pl
from pytorch_lightning.trainer.connectors.logger_connector.result import ResultCollection
from pytorch_lightning.trainer.progress import BaseProgress
<<<<<<< HEAD
from pytorch_lightning.utilities.apply_func import apply_to_collection
=======
>>>>>>> 3668fedf
from pytorch_lightning.utilities.exceptions import MisconfigurationException

T = TypeVar("T")  # the output type of `run`


class Loop(ABC, Generic[T]):
    """Basic Loops interface. All classes derived from this must implement the following properties and methods:

        * :attr:`done` (property): Condition to break the loop
        * :attr:`reset` (method): Resets the internal state between multiple calls of :attr:`run`
        * :attr:`advance` (method): Implements one step of the loop

    This class implements the following loop structure:

    .. codeblock:: python

        on_run_start()

        while not done:
            on_advance_start()
            advance()
            on_advance_end()

        on_run_end()
    """

    def __init__(self) -> None:
        self.restarting = False
        self._trainer: Optional["pl.Trainer"] = None

    @property
    def trainer(self) -> "pl.Trainer":
        if self._trainer is None:
            raise RuntimeError("The loop is not attached to a Trainer.")
        return self._trainer

    @trainer.setter
    def trainer(self, trainer: "pl.Trainer"):
        """Connects this loop's trainer and its children."""
        if not isinstance(trainer, pl.Trainer):
            raise MisconfigurationException(
                f"Loop {self.__class__.__name__} should be connected to a `Trainer`, found: {trainer}."
            )
        self._trainer = trainer
        for v in self.__dict__.values():
            if isinstance(v, Loop):
                v.trainer = trainer

    @property
    @abstractmethod
    def done(self) -> bool:
        """Property indicating when loop is finished."""

    @property
    def skip(self) -> bool:
        """Determine whether to return immediately from the call to :meth:`run`."""
        return False

    def connect(self, **kwargs: "Loop") -> None:
        """Optionally connect one or multiple loops to this one.

        Linked loops should form a tree.
        """

    def on_skip(self) -> Optional[Any]:
        """The function to run when :meth:`run` should be skipped, determined by the condition in :attr:`skip`.

        Returns:
            the default output value of :meth:`on_run_end`
        """

    def run(self, *args: Any, **kwargs: Any) -> T:
        """The main entry point to the loop.

        Will frequently check the :attr:`done` condition and calls :attr:`advance`
        until :attr:`done` evaluates to ``True``.

        Returns:
            the output of :attr:`on_run_end` (often outputs collected from each step of the loop)
        """
        if self.skip:
            return self.on_skip()

        self.reset()

        self.on_run_start(*args, **kwargs)

        while not self.done:
            try:
                self.on_advance_start(*args, **kwargs)
                self.advance(*args, **kwargs)
                self.on_advance_end()
                self.restarting = False
            except StopIteration:
                break

        output = self.on_run_end()
        return output

    @abstractmethod
    def reset(self) -> None:
        """Resets the internal state of the loop at the beginning of each call to :attr:`run`."""

    def on_run_start(self, *args: Any, **kwargs: Any) -> None:
        """Hook to be called as the first thing after entering :attr:`run` (except the state reset).

        Accepts all arguments passed to :attr:`run`.
        """
        void(*args, **kwargs)

    def on_advance_start(self, *args: Any, **kwargs: Any) -> None:
        """Hook to be called each time before :attr:`advance` is called.

        Accepts all arguments passed to :attr`run`.
        """
        void(*args, **kwargs)

    @abstractmethod
    def advance(self, *args: Any, **kwargs: Any) -> None:
        """Performs a single step.

        Accepts all arguments passed to :attr:`run`.
        """

    def on_advance_end(self) -> None:
        """Hook to be called each time after :attr:`advance` is called."""

    def on_run_end(self) -> T:
        """Hook to be called at the end of the run.

        Its return argument is returned from :attr:`run`.
        """

    def teardown(self) -> None:
        """Use to release memory etc."""

    def on_save_checkpoint(self) -> Dict:
        """Called when saving a model checkpoint, use to persist loop state.

        Returns:
            The current loop state.
        """
        return {}

    def on_load_checkpoint(self, state_dict: Dict) -> None:
        """Called when loading a model checkpoint, use to reload loop state."""

    def state_dict(self, destination: Optional[Dict] = None, prefix: Optional[str] = "") -> Dict:
        """The state dict is determined by the state and progress of this loop and all its children.

        Args:
            destination: An existing dictionary to update with this loop's state. By default a new dictionary
                is returned.
            prefix: A prefix for each key in the state dictionary
        """
        if destination is None:
            destination = {}

        destination[prefix + "state_dict"] = self.on_save_checkpoint()

        for k, v in self.__dict__.items():
            key = prefix + k
            if isinstance(v, BaseProgress):
                destination[key] = v.state_dict()
            elif isinstance(v, Loop):
                v.state_dict(destination, key + ".")
            elif isinstance(v, ResultCollection):
                # sync / unsync metrics
                v.sync()
                destination[key] = v.state_dict()
                v.unsync()

        return destination

    def load_state_dict(
        self,
        state_dict: Dict,
        prefix: str = "",
        metrics: Optional[Dict[str, Metric]] = None,
    ) -> None:
        """Loads the state of this loop and all its children."""
        self._load_from_state_dict(state_dict.copy(), prefix, metrics)
        for k, v in self.__dict__.items():
            if isinstance(v, Loop):
                v.load_state_dict(state_dict.copy(), prefix + k + ".")

    def _load_from_state_dict(self, state_dict: Dict, prefix: str, metrics: Optional[Dict[str, Metric]] = None) -> None:
        for k, v in self.__dict__.items():
            key = prefix + k
            if isinstance(v, BaseProgress):
                v.load_state_dict(state_dict[key])
<<<<<<< HEAD
                if restart_progress:
                    apply_to_collection(v, BaseProgress, lambda p: p.reset_on_restart())

=======
>>>>>>> 3668fedf
            elif (
                isinstance(v, ResultCollection)
                and self.trainer is not None
                and getattr(self.trainer, "lightning_module", None) is not None
            ):
                metric_attributes = {
                    name: module
                    for name, module in self.trainer.lightning_module.named_modules()
                    if isinstance(module, Metric)
                }
                if metrics:
                    metric_attributes.update(metrics)

                # The `ResultCollection` objects have 2 types of metrics: `Tensor` and `torchmetrics.Metric`.
                # When creating a checkpoint, the `Metric`s are dropped from the loop `state_dict` to serialize only
                # Python primitives. However, their states are saved with the model's `state_dict`.
                # On reload, we need to re-attach the `Metric`s back to the `ResultCollection`.
                # The references are provided through the `metric_attributes` dictionary.
                v.load_state_dict(
                    state_dict[prefix + k], metrics=metric_attributes, sync_fn=self.trainer.training_type_plugin.reduce
                )

                if not self.trainer.is_global_zero:
                    v.reset(metrics=False)

        self.on_load_checkpoint(state_dict[prefix + "state_dict"])
        self.restarting = True<|MERGE_RESOLUTION|>--- conflicted
+++ resolved
@@ -21,10 +21,6 @@
 import pytorch_lightning as pl
 from pytorch_lightning.trainer.connectors.logger_connector.result import ResultCollection
 from pytorch_lightning.trainer.progress import BaseProgress
-<<<<<<< HEAD
-from pytorch_lightning.utilities.apply_func import apply_to_collection
-=======
->>>>>>> 3668fedf
 from pytorch_lightning.utilities.exceptions import MisconfigurationException
 
 T = TypeVar("T")  # the output type of `run`
@@ -216,12 +212,6 @@
             key = prefix + k
             if isinstance(v, BaseProgress):
                 v.load_state_dict(state_dict[key])
-<<<<<<< HEAD
-                if restart_progress:
-                    apply_to_collection(v, BaseProgress, lambda p: p.reset_on_restart())
-
-=======
->>>>>>> 3668fedf
             elif (
                 isinstance(v, ResultCollection)
                 and self.trainer is not None
