--- conflicted
+++ resolved
@@ -103,13 +103,9 @@
 
 
 def _fault_tolerant_enabled():
-<<<<<<< HEAD
-    return os.getenv("PL_FAULT_TOLERANT_TRAINING", "0") == "1"
-=======
     env_var = os.getenv("PL_FAULT_TOLERANT_TRAINING", "0") == "1"
     if env_var and not _TORCH_GREATER_EQUAL_1_7:
         from pytorch_lightning.utilities.exceptions import MisconfigurationException
         raise MisconfigurationException(f'Restart is only supported with torch >= 1.7.0. Found {torch.__version__}')
 
-    return env_var
->>>>>>> 09c08aca
+    return env_var