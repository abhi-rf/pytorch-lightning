# Copyright The PyTorch Lightning team.
#
# Licensed under the Apache License, Version 2.0 (the "License");
# you may not use this file except in compliance with the License.
# You may obtain a copy of the License at
#
#     http://www.apache.org/licenses/LICENSE-2.0
#
# Unless required by applicable law or agreed to in writing, software
# distributed under the License is distributed on an "AS IS" BASIS,
# WITHOUT WARRANTIES OR CONDITIONS OF ANY KIND, either express or implied.
# See the License for the specific language governing permissions and
# limitations under the License.
r"""
Quantization
^^^^^^^^^^^^

"""
import copy
import functools
from typing import Any, Callable, Dict, Optional, Sequence, Union

import torch
<<<<<<< HEAD
from torch.nn import Module
from torch.quantization import QConfig
=======
from torch import Tensor

from pytorch_lightning.utilities.imports import _TORCH_GREATER_EQUAL_1_8

if _TORCH_GREATER_EQUAL_1_8:
    from torch.quantization import FakeQuantizeBase
else:
    # For torch 1.6 and 1.7.
    from torch.quantization import FakeQuantize as FakeQuantizeBase
>>>>>>> 93266e2c

import pytorch_lightning as pl
from pytorch_lightning.callbacks.base import Callback
from pytorch_lightning.utilities import _TORCH_GREATER_EQUAL_DEV_1_10
from pytorch_lightning.utilities.exceptions import MisconfigurationException

if _TORCH_GREATER_EQUAL_DEV_1_10:
    from torch.ao.quantization.qconfig import QConfig
else:
    from torch.quantization import QConfig


def wrap_qat_forward_context(
    quant_cb, model: "pl.LightningModule", func: Callable, trigger_condition: Optional[Union[Callable, int]] = None
) -> Callable:
    """Decorator to wrap forward path as it is needed to quantize inputs and dequantize outputs for in/out
    compatibility Moreover this version has the (de)quantization conditional as it may not be needed for the
    training all the time."""
    # todo: consider using registering hook before/after forward
    @functools.wraps(func)
    def wrapper(data) -> Any:
        _is_func_true = isinstance(trigger_condition, Callable) and trigger_condition(model.trainer)
        _is_count_true = isinstance(trigger_condition, int) and quant_cb._forward_calls < trigger_condition
        _quant_run = trigger_condition is None or _is_func_true or _is_count_true
        # apply custom trigger
        if _quant_run:
            quant_cb._forward_calls += 1
            data = model.quant(data)
        data = func(data)
        # apply custom trigger
        if _quant_run:
            data = model.dequant(data)
        return data

    return wrapper


def wrap_quantize_forward_context(model: "pl.LightningModule", func: Callable) -> Callable:
    """Decorator to wrap forward path as it is needed to quantize inputs and dequantize outputs for in/out
    compatibility."""
    # todo: consider using registering hook before/after forward
    @functools.wraps(func)
    def wrapper(data) -> Any:
        data = model.quant(data)
        data = func(data)
        data = model.dequant(data)
        return data

    return wrapper


def _recursive_hasattr(obj: Any, attribs: str, state: bool = True) -> bool:
    """recursive check if model has some layers denoted with '.'."""
    if "." in attribs:
        attrib, attribs = attribs.split(".", 1)
        if hasattr(obj, attrib):
            return _recursive_hasattr(getattr(obj, attrib), attribs, state)
        return False
    return state and hasattr(obj, attribs)


class QuantizationAwareTraining(Callback):
<<<<<<< HEAD
    r"""
    Quantization allows speeding up inference and decreasing memory requirements
    by performing computations and storing tensors at lower bitwidths
    (such as INT8 or FLOAT16) than floating point precision.
    We use native PyTorch API so for more information
    see `Quantization <https://pytorch.org/docs/stable/quantization.html#quantization-aware-training>`_.
=======
    """Quantization allows speeding up inference and decreasing memory requirements by performing computations and
    storing tensors at lower bitwidths (such as INT8 or FLOAT16) than floating point precision. We use native
    PyTorch API so for more information see `PyTorch Quantization`_.
>>>>>>> 93266e2c

    .. warning:: ``QuantizationAwareTraining`` is in beta and subject to change.

    The model set for quantization can appear in one of these stages::

        TRAINER TRANSITIONS
                          ( on_fit_start )               ( on_fit_end )
        MODEL STATES
            vanilla model      --->       QuantAwareTrain     --->     quantized model
                               /                |
                    Trainer --/                 |
            ( resume_from_checkpoint )          v
                       ^                  QAT checkpoints
                       |----------------------/

    The model enters the process as a "vanilla model" and it is prepared for QAT training in the ``on_fit_start`` hook.
    Note that any saved checkpoint includes already collected stats for performing Quantization conversion,
    but not any already quantized and/or fused modules/layers.
    The quantization is performed in the ``on_fit_end`` hook and so the model needs to be saved independently after the training is finished.
    If a user wants to continue any past training we encourage to create a Trainer with ``resume_from_checkpoint``.

    Args:
        qconfig: quantization configuration:

            - 'fbgemm' for server inference.
            - 'qnnpack' for mobile inference.
<<<<<<< HEAD
            - a custom :class:`~torch.quantization.QConfig`.
=======
            - a custom `torch.quantization.QConfig`_.

        observer_type: allows switching between ``MovingAverageMinMaxObserver`` as "average" (default)
            and ``HistogramObserver`` as "histogram" which is more computationally expensive.
>>>>>>> 93266e2c

        observer_type: allows switching between :class:`~torch.quantization.MovingAverageMinMaxObserver`
            as "average" (default) and :class:`~torch.quantization.HistogramObserver` as "histogram" which is more
            computationally expensive.
        collect_quantization: count or custom function to collect quantization statistics:

            - ``None`` (default). The quantization observer is called in each module forward
              (useful for collecting extended statistics when using image/data augmentation).
            - ``int``. Use to set a fixed number of calls, starting from the beginning.
            - ``Callable``. Custom function with single trainer argument.
              See this example to trigger only the last epoch:

<<<<<<< HEAD
              .. code-block:: python
=======

                    QuantizationAwareTraining(collect_quantization=custom_trigger_last)
>>>>>>> 93266e2c

                  def custom_trigger_last(trainer):
                      return trainer.current_epoch == (trainer.max_epochs - 1)

                  QuantizationAwareTraining(collect_quantization=custom_trigger_last)

        modules_to_fuse: allows you to fuse a few layers together as shown in
            `diagram <https://pytorch.org/docs/stable/quantization.html#quantization-aware-training>`_.
            To find which layer types can be fused, check https://github.com/pytorch/pytorch/pull/43286.
        input_compatible: preserve quant/dequant layers. This allows to feed any input as to the original model,
            but breaks compatibility with torchscript.
        quantize_on_fit_end: perform the quantization in `on_fit_end`.
            Note that once converted, the model cannot be put in training mode again.

<<<<<<< HEAD
    """  # noqa: E501
=======
        observer_enabled_stages: allow fake-quantization modules' observers to do calibration during provided stages:

            - ``'train'``: the observers can do calibration during training.
            - ``'validate'``: the observers can do calibration during validating.
              Note that we don't disable observers during the sanity check as the model hasn't been calibrated with
              training data yet. After the sanity check, the fake-quantization modules are restored to initial states.
            - ``'test'``: the observers can do calibration during testing.
            - ``'predict'``: the observers can do calibration during predicting.

            Note that we only handle observers belonging to fake-quantization modules. When ``qconfig`` is a ``str`` and
            ``observer_type`` is ``'histogram'``, the observers won't belong to any fake-quantization modules and will
            not be controlled by the callback.

    .. _PyTorch Quantization: https://pytorch.org/docs/stable/quantization.html#quantization-aware-training
    .. _torch.quantization.QConfig: https://pytorch.org/docs/stable/torch.quantization.html#torch.quantization.QConfig
    """

>>>>>>> 93266e2c
    OBSERVER_TYPES = ("histogram", "average")
    OBSERVER_STAGES = ("train", "validate", "test", "predict")

    def __init__(
        self,
        qconfig: Union[str, QConfig] = "fbgemm",
        observer_type: str = "average",
        collect_quantization: Optional[Union[int, Callable]] = None,
        modules_to_fuse: Optional[Sequence] = None,
        input_compatible: bool = True,
        quantize_on_fit_end: bool = True,
        observer_enabled_stages: Sequence[str] = ("train",),
    ) -> None:
        _valid_qconf_str = isinstance(qconfig, str) and qconfig in torch.backends.quantized.supported_engines
        if not isinstance(qconfig, QConfig) and not _valid_qconf_str:
            raise MisconfigurationException(
                f"Unsupported qconfig: f{qconfig}.\nTry one of defaults: {torch.backends.quantized.supported_engines}"
            )
        self._qconfig = qconfig

        if observer_type not in self.OBSERVER_TYPES:
            raise MisconfigurationException(
                f'Unsupported observer type "{observer_type}", allowed are {self.OBSERVER_TYPES}.'
            )
        self._observer_type = observer_type

        if collect_quantization is not None and not isinstance(collect_quantization, (int, Callable)):
            raise MisconfigurationException(
                f'Unsupported `collect_quantization` "{collect_quantization}", allowed are `int` or `Callable`.'
            )
        self._collect_quantization = collect_quantization

        self._modules_to_fuse = modules_to_fuse
        self._input_compatible = input_compatible
        self._convert_on_fit_end = quantize_on_fit_end

        observer_enabled_stages = set(observer_enabled_stages)
        unsupported_stages = observer_enabled_stages - set(self.OBSERVER_STAGES)
        if unsupported_stages:
            raise MisconfigurationException(
                f'Unsupported stages "{tuple(sorted(unsupported_stages))}", allowed are {self.OBSERVER_STAGES}.'
            )
        self._observer_disabled_stages = set(self.OBSERVER_STAGES) - observer_enabled_stages

        self._forward_calls = 0
<<<<<<< HEAD
        self.__module_prepared = False

    def _check_feasible_fuse(self, model: Module):
        if not self._modules_to_fuse:
=======
        self._fake_quant_to_initial_state_dict = {}
        self._last_fake_quant_to_observer_enabled = {}

    def _check_feasible_fuse(self, model: "pl.LightningModule") -> bool:
        if not self.modules_to_fuse:
>>>>>>> 93266e2c
            return False
        for group in self._modules_to_fuse:
            if not all(_recursive_hasattr(model, m) for m in group):
                raise MisconfigurationException(
                    f"You have requested to fuse {group} but one or more of them is not your model attributes"
                )
        return True

<<<<<<< HEAD
    def on_save_checkpoint(
        self, trainer: "pl.Trainer", pl_module: "pl.LightningModule", checkpoint: Dict[str, Any]
    ) -> Dict[str, Any]:
        arg_names = ("qconfig", "observer_type", "collect_quantization", "modules_to_fuse", "input_compatible")
        attribs = {n: getattr(self, f"_{n}") for n in arg_names}
        return attribs

    def on_load_checkpoint(
        self, trainer: "pl.Trainer", pl_module: "pl.LightningModule", callback_state: Dict[str, Any]
    ) -> None:
        for k, v in callback_state.items():
            setattr(self, f"_{k}", v)
        self.prepare_model(pl_module)

    def prepare_model(self, pl_module: "pl.LightningModule"):
=======
    def _collect_observer_enabled(self) -> Dict[FakeQuantizeBase, Tensor]:
        return {
            fake_quant: fake_quant.observer_enabled.clone() for fake_quant in self._fake_quant_to_initial_state_dict
        }

    def _disable_observer(self, pl_module: "pl.LightningModule") -> None:
        self._last_fake_quant_to_observer_enabled = self._collect_observer_enabled()
        pl_module.apply(torch.quantization.disable_observer)

    def _restore_last_observer_enabled(self) -> None:
        for fake_quant, observer_enabled in self._last_fake_quant_to_observer_enabled.items():
            fake_quant.observer_enabled.copy_(observer_enabled)

    def on_fit_start(self, trainer: "pl.Trainer", pl_module: "pl.LightningModule") -> None:
>>>>>>> 93266e2c
        # QuantStub converts tensors from floating point to quantized
        pl_module.quant = torch.quantization.QuantStub()
        # DeQuantStub converts tensors from quantized to floating point
        pl_module.dequant = torch.quantization.DeQuantStub()
        # manually specify where tensors will be converted from quantized
        # to floating point in the quantized model
        self.__module_forward = pl_module.forward
        pl_module.forward = wrap_qat_forward_context(
            quant_cb=self, model=pl_module, func=pl_module.forward, trigger_condition=self._collect_quantization
        )

        # attach a global qconfig, which contains information about what kind
        # of observers to attach. Use 'fbgemm' for server inference
        if isinstance(self._qconfig, str):
            if self._observer_type == "histogram":
                pl_module.qconfig = torch.quantization.get_default_qconfig(self._qconfig)
            elif self._observer_type == "average":
                # version=None corresponds to using FakeQuantize rather than
                # FusedMovingAvgObsFakeQuantize which was introduced in PT1.10
                # details in https://github.com/pytorch/pytorch/issues/64564
                extra_kwargs = dict(version=None) if _TORCH_GREATER_EQUAL_DEV_1_10 else {}
                pl_module.qconfig = torch.quantization.get_default_qat_qconfig(self._qconfig, **extra_kwargs)

        elif isinstance(self._qconfig, QConfig):
            pl_module.qconfig = self._qconfig

        if self._check_feasible_fuse(pl_module):
            torch.quantization.fuse_modules(pl_module, self._modules_to_fuse, inplace=True)

        # Prepare the model for QAT. This inserts observers and fake_quants in
        # the model that will observe weight and activation tensors during calibration.
        torch.quantization.prepare_qat(pl_module, inplace=True)
        self.__module_prepared = True

    def on_fit_start(self, trainer: "pl.Trainer", pl_module: "pl.LightningModule"):
        if self.__module_prepared:
            return
        self.prepare_model(pl_module)

<<<<<<< HEAD
    def on_fit_end(self, trainer: "pl.Trainer", pl_module: "pl.LightningModule"):
=======
        fake_quants = tuple(module for module in pl_module.modules() if isinstance(module, FakeQuantizeBase))
        self._fake_quant_to_initial_state_dict = {
            fake_quant: copy.deepcopy(fake_quant.state_dict()) for fake_quant in fake_quants
        }

    def on_fit_end(self, trainer: "pl.Trainer", pl_module: "pl.LightningModule") -> None:
>>>>>>> 93266e2c
        if not self._convert_on_fit_end:
            pl_module.forward = self.__module_forward
            return
        pl_module.eval()
        # Convert the observed model to a quantized model. This does several things:
        # quantizes the weights, computes and stores the scale and bias value to be
        # used with each activation tensor, fuses modules where appropriate,
        # and replaces key operators with quantized implementations.
        torch.quantization.convert(pl_module, inplace=True)
        # check we shall preserve wrapper
        if self._input_compatible:
            pl_module.forward = wrap_quantize_forward_context(model=pl_module, func=self.__module_forward)
        else:
            pl_module.forward = self.__module_forward

    def on_train_start(self, trainer: "pl.Trainer", pl_module: "pl.LightningModule") -> None:
        if "train" in self._observer_disabled_stages:
            self._disable_observer(pl_module)

    def on_train_end(self, trainer: "pl.Trainer", pl_module: "pl.LightningModule") -> None:
        if "train" in self._observer_disabled_stages:
            self._restore_last_observer_enabled()

    def on_validation_start(self, trainer: "pl.Trainer", pl_module: "pl.LightningModule") -> None:
        if "validate" in self._observer_disabled_stages and not trainer.sanity_checking:
            # ``torch.quantization.MovingAveragePerChannelMinMaxObserver`` and ``torch.quantization.HistogramObserver``
            # need to see at least one batch to infer the shapes of quantization ``scale`` and ``zero_point``. So we
            # don't disable observers during the sanity check so that they can infer the shapes of quantization
            # parameters with validation data.
            self._disable_observer(pl_module)

    def on_validation_end(self, trainer: "pl.Trainer", pl_module: "pl.LightningModule") -> None:
        if "validate" in self._observer_disabled_stages:
            if trainer.sanity_checking:
                for fake_quant, state_dict in self._fake_quant_to_initial_state_dict.items():
                    fake_quant.load_state_dict(state_dict)
            else:
                self._restore_last_observer_enabled()

    def on_test_start(self, trainer: "pl.Trainer", pl_module: "pl.LightningModule") -> None:
        if "test" in self._observer_disabled_stages:
            self._disable_observer(pl_module)

    def on_test_end(self, trainer: "pl.Trainer", pl_module: "pl.LightningModule") -> None:
        if "test" in self._observer_disabled_stages:
            self._restore_last_observer_enabled()

    def on_predict_start(self, trainer: "pl.Trainer", pl_module: "pl.LightningModule") -> None:
        if "predict" in self._observer_disabled_stages:
            self._disable_observer(pl_module)

    def on_predict_end(self, trainer: "pl.Trainer", pl_module: "pl.LightningModule") -> None:
        if "predict" in self._observer_disabled_stages:
            self._restore_last_observer_enabled()<|MERGE_RESOLUTION|>--- conflicted
+++ resolved
@@ -21,10 +21,6 @@
 from typing import Any, Callable, Dict, Optional, Sequence, Union
 
 import torch
-<<<<<<< HEAD
-from torch.nn import Module
-from torch.quantization import QConfig
-=======
 from torch import Tensor
 
 from pytorch_lightning.utilities.imports import _TORCH_GREATER_EQUAL_1_8
@@ -34,7 +30,6 @@
 else:
     # For torch 1.6 and 1.7.
     from torch.quantization import FakeQuantize as FakeQuantizeBase
->>>>>>> 93266e2c
 
 import pytorch_lightning as pl
 from pytorch_lightning.callbacks.base import Callback
@@ -97,18 +92,9 @@
 
 
 class QuantizationAwareTraining(Callback):
-<<<<<<< HEAD
-    r"""
-    Quantization allows speeding up inference and decreasing memory requirements
-    by performing computations and storing tensors at lower bitwidths
-    (such as INT8 or FLOAT16) than floating point precision.
-    We use native PyTorch API so for more information
-    see `Quantization <https://pytorch.org/docs/stable/quantization.html#quantization-aware-training>`_.
-=======
     """Quantization allows speeding up inference and decreasing memory requirements by performing computations and
     storing tensors at lower bitwidths (such as INT8 or FLOAT16) than floating point precision. We use native
     PyTorch API so for more information see `PyTorch Quantization`_.
->>>>>>> 93266e2c
 
     .. warning:: ``QuantizationAwareTraining`` is in beta and subject to change.
 
@@ -135,14 +121,7 @@
 
             - 'fbgemm' for server inference.
             - 'qnnpack' for mobile inference.
-<<<<<<< HEAD
-            - a custom :class:`~torch.quantization.QConfig`.
-=======
             - a custom `torch.quantization.QConfig`_.
-
-        observer_type: allows switching between ``MovingAverageMinMaxObserver`` as "average" (default)
-            and ``HistogramObserver`` as "histogram" which is more computationally expensive.
->>>>>>> 93266e2c
 
         observer_type: allows switching between :class:`~torch.quantization.MovingAverageMinMaxObserver`
             as "average" (default) and :class:`~torch.quantization.HistogramObserver` as "histogram" which is more
@@ -155,17 +134,12 @@
             - ``Callable``. Custom function with single trainer argument.
               See this example to trigger only the last epoch:
 
-<<<<<<< HEAD
               .. code-block:: python
-=======
-
-                    QuantizationAwareTraining(collect_quantization=custom_trigger_last)
->>>>>>> 93266e2c
 
                   def custom_trigger_last(trainer):
                       return trainer.current_epoch == (trainer.max_epochs - 1)
 
-                  QuantizationAwareTraining(collect_quantization=custom_trigger_last)
+                    QuantizationAwareTraining(collect_quantization=custom_trigger_last)
 
         modules_to_fuse: allows you to fuse a few layers together as shown in
             `diagram <https://pytorch.org/docs/stable/quantization.html#quantization-aware-training>`_.
@@ -175,9 +149,6 @@
         quantize_on_fit_end: perform the quantization in `on_fit_end`.
             Note that once converted, the model cannot be put in training mode again.
 
-<<<<<<< HEAD
-    """  # noqa: E501
-=======
         observer_enabled_stages: allow fake-quantization modules' observers to do calibration during provided stages:
 
             - ``'train'``: the observers can do calibration during training.
@@ -195,7 +166,6 @@
     .. _torch.quantization.QConfig: https://pytorch.org/docs/stable/torch.quantization.html#torch.quantization.QConfig
     """
 
->>>>>>> 93266e2c
     OBSERVER_TYPES = ("histogram", "average")
     OBSERVER_STAGES = ("train", "validate", "test", "predict")
 
@@ -241,18 +211,12 @@
         self._observer_disabled_stages = set(self.OBSERVER_STAGES) - observer_enabled_stages
 
         self._forward_calls = 0
-<<<<<<< HEAD
-        self.__module_prepared = False
-
-    def _check_feasible_fuse(self, model: Module):
-        if not self._modules_to_fuse:
-=======
         self._fake_quant_to_initial_state_dict = {}
         self._last_fake_quant_to_observer_enabled = {}
+        self.__module_prepared = False
 
     def _check_feasible_fuse(self, model: "pl.LightningModule") -> bool:
-        if not self.modules_to_fuse:
->>>>>>> 93266e2c
+        if not self._modules_to_fuse:
             return False
         for group in self._modules_to_fuse:
             if not all(_recursive_hasattr(model, m) for m in group):
@@ -261,7 +225,19 @@
                 )
         return True
 
-<<<<<<< HEAD
+    def _collect_observer_enabled(self) -> Dict[FakeQuantizeBase, Tensor]:
+        return {
+            fake_quant: fake_quant.observer_enabled.clone() for fake_quant in self._fake_quant_to_initial_state_dict
+        }
+
+    def _disable_observer(self, pl_module: "pl.LightningModule") -> None:
+        self._last_fake_quant_to_observer_enabled = self._collect_observer_enabled()
+        pl_module.apply(torch.quantization.disable_observer)
+
+    def _restore_last_observer_enabled(self) -> None:
+        for fake_quant, observer_enabled in self._last_fake_quant_to_observer_enabled.items():
+            fake_quant.observer_enabled.copy_(observer_enabled)
+
     def on_save_checkpoint(
         self, trainer: "pl.Trainer", pl_module: "pl.LightningModule", checkpoint: Dict[str, Any]
     ) -> Dict[str, Any]:
@@ -277,22 +253,6 @@
         self.prepare_model(pl_module)
 
     def prepare_model(self, pl_module: "pl.LightningModule"):
-=======
-    def _collect_observer_enabled(self) -> Dict[FakeQuantizeBase, Tensor]:
-        return {
-            fake_quant: fake_quant.observer_enabled.clone() for fake_quant in self._fake_quant_to_initial_state_dict
-        }
-
-    def _disable_observer(self, pl_module: "pl.LightningModule") -> None:
-        self._last_fake_quant_to_observer_enabled = self._collect_observer_enabled()
-        pl_module.apply(torch.quantization.disable_observer)
-
-    def _restore_last_observer_enabled(self) -> None:
-        for fake_quant, observer_enabled in self._last_fake_quant_to_observer_enabled.items():
-            fake_quant.observer_enabled.copy_(observer_enabled)
-
-    def on_fit_start(self, trainer: "pl.Trainer", pl_module: "pl.LightningModule") -> None:
->>>>>>> 93266e2c
         # QuantStub converts tensors from floating point to quantized
         pl_module.quant = torch.quantization.QuantStub()
         # DeQuantStub converts tensors from quantized to floating point
@@ -327,21 +287,17 @@
         torch.quantization.prepare_qat(pl_module, inplace=True)
         self.__module_prepared = True
 
+        fake_quants = tuple(module for module in pl_module.modules() if isinstance(module, FakeQuantizeBase))
+        self._fake_quant_to_initial_state_dict = {
+            fake_quant: copy.deepcopy(fake_quant.state_dict()) for fake_quant in fake_quants
+        }
+
     def on_fit_start(self, trainer: "pl.Trainer", pl_module: "pl.LightningModule"):
         if self.__module_prepared:
             return
         self.prepare_model(pl_module)
 
-<<<<<<< HEAD
     def on_fit_end(self, trainer: "pl.Trainer", pl_module: "pl.LightningModule"):
-=======
-        fake_quants = tuple(module for module in pl_module.modules() if isinstance(module, FakeQuantizeBase))
-        self._fake_quant_to_initial_state_dict = {
-            fake_quant: copy.deepcopy(fake_quant.state_dict()) for fake_quant in fake_quants
-        }
-
-    def on_fit_end(self, trainer: "pl.Trainer", pl_module: "pl.LightningModule") -> None:
->>>>>>> 93266e2c
         if not self._convert_on_fit_end:
             pl_module.forward = self.__module_forward
             return
